import { ChangeEvent, Component, Fragment, createRef } from "react";
import { Link } from "react-router-dom";
import dayjs from "dayjs";
import relativeTime from "dayjs/plugin/relativeTime";
import find from "lodash/find";
import isEmpty from "lodash/isEmpty";
import get from "lodash/get";
import MountAware from "../shared/MountAware";
import Loader from "../shared/Loader";
import VersionDiff from "@src/features/VersionDiff/VersionDiff";
import ShowDetailsModal from "@src/components/modals/ShowDetailsModal";
import ShowLogsModal from "@src/components/modals/ShowLogsModal";
import AirgapUploadProgress from "@src/features/Dashboard/components/AirgapUploadProgress";
import ErrorModal from "../modals/ErrorModal";
import { AppVersionHistoryRow } from "@features/AppVersionHistory/AppVersionHistoryRow";
import DeployWarningModal from "../shared/modals/DeployWarningModal";
import AutomaticUpdatesModal from "@src/components/modals/AutomaticUpdatesModal";
import SkipPreflightsModal from "../shared/modals/SkipPreflightsModal";
import {
  getCommitHashFromUrl,
  getGitProviderDiffUrl,
  getPreflightResultState,
  isAwaitingResults,
  secondsAgo,
  Utilities,
} from "../../utilities/utilities";
import { Repeater } from "../../utilities/repeater";
import { AirgapUploader } from "../../utilities/airgapUploader";
import ReactTooltip from "react-tooltip";
import Pager from "../shared/Pager";
import { KotsPageTitle } from "@components/Head";

import "@src/scss/components/apps/AppVersionHistory.scss";
import { DashboardGitOpsCard } from "@features/Dashboard";
import Icon from "../Icon";
import { App, AvailableUpdate, Version, VersionDownloadStatus } from "@types";
import { RouterProps, withRouter } from "@src/utilities/react-router-utilities";
import PreflightIcon from "@features/App/PreflightIcon";
import ReleaseNotesModal from "@components/modals/ReleaseNotesModal";
import DiffErrorModal from "@components/modals/DiffErrorModal";
import ConfirmDeploymentModal from "@components/modals/ConfirmDeploymentModal";
import DisplayKotsUpdateModal from "@components/modals/DisplayKotsUpdateModal";
import NoChangesModal from "@components/modals/NoChangesModal";
import UpgradeServiceModal from "@components/modals/UpgradeServiceModal";
import AvailableUpdatesComponent from "./AvailableUpdatesComponent";

dayjs.extend(relativeTime);

type Release = {
  sequence?: number;
  versionLabel?: string;
};

type ReleaseWithError = {
  diffSummaryError?: string;
  sequence: number;
  title?: string;
};

type Props = {
  outletContext: {
    isEmbeddedCluster: boolean;
    adminConsoleMetadata: {
      isAirgap: boolean;
      isKurl: boolean;
      isEmbeddedCluster: boolean;
    };
    app: App;
    displayErrorModal: boolean;
    isBundleUploading: boolean;
    isEmbeddedCluster: boolean;
    makeCurrentVersion: (
      slug: string,
      version: Version | null,
      isSkipPreflights: boolean,
      continueWithFailedPreflights: boolean
    ) => void;
    makingCurrentRelease: boolean;
    makingCurrentVersionErrMsg: string;
    redeployVersion: (slug: string, version: Version | null) => void;
    redeployVersionErrMsg: string;
    resetMakingCurrentReleaseErrorMessage: () => void;
    resetRedeployErrorMessage: () => void;
    refreshAppData: () => void;
    toggleErrorModal: () => void;
    toggleIsBundleUploading: (isUploading: boolean) => void;
    updateCallback: () => void;
    refetchUpgradeStatus: (appSlug: string) => Promise<any>;
    showUpgradeStatusModal: boolean;
  };
} & RouterProps;

type State = {
  airgapUploader: AirgapUploader | null;
  airgapUploadError: string;
  availableUpdates: AvailableUpdate[] | null;
  appUpdateChecker: Repeater;
  checkedReleasesToDiff: Version[];
  checkingForUpdateError: boolean;
  checkingForUpdates: boolean;
  checkingUpdateMessage: string;
  confirmType: string;
  currentPage: Number;
  deployView: boolean;
  diffHovered: boolean;
  displayConfirmDeploymentModal: boolean;
  displayErrorModal: boolean;
  displayKotsUpdateModal: boolean;
  displayShowDetailsModal: boolean;
  errorMsg: string;
  errorTitle: string;
  firstSequence: Number | string;
  isIframeLoading: boolean;
  isFetchingAvailableUpdates: boolean;
  isStartingUpgradeService: boolean;
  isSkipPreflights: boolean;
  kotsUpdateChecker: Repeater;
  kotsUpdateError: Object | undefined;
  kotsUpdateMessage: string;
  kotsUpdateRunning: boolean;
  kotsUpdateStatus: string;
  loadingPage: boolean;
  loadingVersionHistory: boolean;
  logs: Object | null;
  logsLoading: boolean;
  noUpdateAvailiableText: string;
  numOfRemainingVersions: number;
  numOfSkippedVersions: number;
  pageSize: Number;
  preflightState: {
    preflightsFailed: boolean;
    preflightState: string;
  } | null;
  releaseNotes: Object | null;
  releaseWithErr: ReleaseWithError | null | undefined;
  releaseWithNoChanges: Release | null | undefined;
  secondSequence: Number | string;
  selectedDiffReleases: boolean;
  selectedSequence: Number;
  selectedTab: Object | null;
  showAutomaticUpdatesModal: boolean;
  showDeployWarningModal: boolean;
  showDiffErrModal: boolean;
  showDiffOverlay: boolean;
  showLogsModal: boolean;
  showNoChangesModal: boolean;
  showSkipModal: boolean;
  totalCount: Number;
  updatesAvailable: boolean;
  uploadingAirgapFile: boolean;
  uploadProgress: Number;
  uploadResuming: boolean;
  uploadSize: Number;
  upgradeServiceChecker: Repeater;
  upgradeServiceStatus: string;
  versionDownloadStatuses: {
    [x: number]: VersionDownloadStatus;
  };
  versionHistory: Version[];
  versionHistoryJob: Repeater;
  versionToDeploy: Version | null;
  viewLogsErrMsg: string;
  yamlErrorDetails: string[];
  shouldShowUpgradeServiceModal: boolean;
  upgradeService: {
    versionLabel?: string;
    isLoading?: boolean;
    error?: string;
  } | null;
};

class AppVersionHistory extends Component<Props, State> {
  iframeRef: any;
  constructor(props: Props) {
    super(props);
    this.state = {
      airgapUploader: null,
      airgapUploadError: "",
      availableUpdates: null,
      appUpdateChecker: new Repeater(),
      checkedReleasesToDiff: [],
      checkingForUpdateError: false,
      checkingForUpdates: false,
      checkingUpdateMessage: "Checking for updates",
      confirmType: "",
      currentPage: 0,
      deployView: false,
      diffHovered: false,
      displayConfirmDeploymentModal: false,
      displayErrorModal: false,
      displayKotsUpdateModal: false,
      displayShowDetailsModal: false,
      errorMsg: "",
      errorTitle: "",
      firstSequence: 0,
      isIframeLoading: false,
      isFetchingAvailableUpdates: false,
      isStartingUpgradeService: false,
      isSkipPreflights: false,
      kotsUpdateChecker: new Repeater(),
      kotsUpdateError: undefined,
      kotsUpdateMessage: "",
      kotsUpdateRunning: false,
      kotsUpdateStatus: "",
      loadingPage: false,
      loadingVersionHistory: true,
      logs: null,
      logsLoading: false,
      noUpdateAvailiableText: "",
      numOfRemainingVersions: 0,
      numOfSkippedVersions: 0,
      pageSize: 20,
      preflightState: null,
      releaseNotes: null,
      releaseWithErr: { title: "", sequence: 0, diffSummaryError: "" },
      releaseWithNoChanges: { versionLabel: "", sequence: 0 },
      secondSequence: 0,
      selectedDiffReleases: false,
      selectedSequence: -1,
      selectedTab: null,
      showAutomaticUpdatesModal: false,
      showDeployWarningModal: false,
      showDiffErrModal: false,
      showDiffOverlay: false,
      showLogsModal: false,
      showNoChangesModal: false,
      showSkipModal: false,
      totalCount: 0,
      updatesAvailable: false,
      uploadingAirgapFile: false,
      uploadProgress: 0,
      uploadResuming: false,
      uploadSize: 0,
      upgradeServiceChecker: new Repeater(),
      upgradeServiceStatus: "",
      versionDownloadStatuses: {},
      versionHistory: [],
      versionHistoryJob: new Repeater(),
      versionToDeploy: null,
      viewLogsErrMsg: "",
      yamlErrorDetails: [],
      shouldShowUpgradeServiceModal: false,
      upgradeService: {},
    };
    this.iframeRef = createRef<HTMLIFrameElement>();
  }

  // moving this out of the state because new repeater instances were getting created
  // and it doesn't really affect the UI
  versionDownloadStatusJobs: { [key: number]: Repeater } = {};

  _mounted: boolean | undefined;

  handleIframeMessage = (event) => {
    if (event.data.message === "closeUpgradeServiceModal") {
      this.setState({ shouldShowUpgradeServiceModal: false });
      if (this.props.outletContext.refetchUpgradeStatus) {
        const { app } = this.props.outletContext;
        this.props.outletContext.refetchUpgradeStatus(app.slug);
      }
      this.fetchAvailableUpdates(false);
      this.fetchKotsDownstreamHistory();
    }
  };

  componentDidMount() {
    this.getPreflightState(
      this.props.outletContext.app.downstream.currentVersion
    );
    const urlParams = new URLSearchParams(window.location.search);
    const pageNumber = urlParams.get("page");
    if (pageNumber) {
      this.setState({ currentPage: parseInt(pageNumber) });
    } else {
      this.props.navigate(`${this.props.location.pathname}?page=0`);
    }

    this.fetchKotsDownstreamHistory();
    this.props.outletContext.refreshAppData();
    if (this.props.outletContext.app?.isAirgap && !this.state.airgapUploader) {
      this.getAirgapConfig();
    }

    // check if there are any updates in progress
    this.state.appUpdateChecker.start(this.getAppUpdateStatus, 1000);

    const url = window.location.pathname;
    const { params } = this.props;
    if (url.includes("/diff")) {
      const firstSequence = params.firstSequence;
      const secondSequence = params.secondSequence;
      if (firstSequence !== undefined && secondSequence !== undefined) {
        // undefined because a sequence can be zero!
        this.setState({ showDiffOverlay: true, firstSequence, secondSequence });
      }
    }

    if (this.props.outletContext.isEmbeddedCluster) {
      this.fetchAvailableUpdates();
    }
  }

  componentDidUpdate = async (lastProps: Props) => {
    if (this.state.shouldShowUpgradeServiceModal && this.iframeRef.current) {
      window.addEventListener("message", this.handleIframeMessage);
    }
    if (
      lastProps.params.slug !== this.props.params.slug ||
      lastProps.outletContext.app.id !== this.props.outletContext.app.id
    ) {
      this.fetchKotsDownstreamHistory();
    }
    if (
      lastProps.outletContext.isEmbeddedCluster !== this.props.outletContext.isEmbeddedCluster &&
      this.props.outletContext.isEmbeddedCluster
    ) {
      this.fetchAvailableUpdates();
    }
    if (
      this.props.outletContext.app.downstream.pendingVersions.length > 0 &&
      this.state.updatesAvailable === false
    ) {
      this.setState({ updatesAvailable: true });
    }
    if (
      this.props.outletContext.app.downstream.pendingVersions.length === 0 &&
      this.state.updatesAvailable === true
    ) {
      this.setState({ updatesAvailable: false });
    }
  };

  componentWillUnmount() {
    this.state.appUpdateChecker.stop();
    this.state.upgradeServiceChecker.stop();
    this.state.versionHistoryJob.stop();
    for (const j in this.versionDownloadStatusJobs) {
      this.versionDownloadStatusJobs[j].stop();
    }
    this._mounted = false;
    window.removeEventListener("message", this.handleIframeMessage);
  }

  fetchAvailableUpdates = async (showSpinner = true) => {
    const appSlug = this.props.params.slug;
    this.setState({ isFetchingAvailableUpdates: showSpinner });
    const res = await fetch(
      `${process.env.API_ENDPOINT}/app/${appSlug}/updates`,
      {
        headers: {
          "Content-Type": "application/json",
        },
        credentials: "include",
        method: "GET",
      }
    );
    if (!res.ok) {
      this.setState({ isFetchingAvailableUpdates: false });
      return;
    }
    const response = await res.json();

    this.setState({
      isFetchingAvailableUpdates: false,
      availableUpdates: response.updates,
    });
    return response;
  };

  fetchKotsDownstreamHistory = async () => {
    const appSlug = this.props.params.slug;

    this.setState({
      loadingVersionHistory: true,
      errorTitle: "",
      errorMsg: "",
      displayErrorModal: false,
    });

    try {
      const { currentPage, pageSize } = this.state;
      const res = await fetch(
        `${process.env.API_ENDPOINT}/app/${appSlug}/versions?currentPage=${currentPage}&pageSize=${pageSize}&pinLatestDeployable=true`,
        {
          headers: {
            "Content-Type": "application/json",
          },
          method: "GET",
          credentials: "include",
        }
      );
      if (!res.ok) {
        if (res.status === 401) {
          Utilities.logoutUser();
          return;
        }
        this.setState({
          loadingVersionHistory: false,
          errorTitle: "Failed to get version history",
          errorMsg: `Unexpected status code: ${res.status}`,
          displayErrorModal: true,
        });
        return;
      }
      const response = await res.json();
      const versionHistory = response.versionHistory;

      if (isAwaitingResults(versionHistory) && this._mounted) {
        this.state.versionHistoryJob.start(
          this.fetchKotsDownstreamHistory,
          2000
        );
      } else {
        this.state.versionHistoryJob.stop();
      }

      this.setState({
        loadingVersionHistory: false,
        versionHistory: versionHistory,
        numOfSkippedVersions: response.numOfSkippedVersions,
        numOfRemainingVersions: response.numOfRemainingVersions,
        totalCount: response.totalCount,
      });
    } catch (err) {
      this.setState({
        loadingVersionHistory: false,
        errorTitle: "Failed to get version history",
        errorMsg: err
          ? (err as Error).message
          : "Something went wrong, please try again.",
        displayErrorModal: true,
      });
    }
  };

  setPageSize = (e: ChangeEvent<HTMLSelectElement>) => {
    this.setState(
      { pageSize: parseInt(e.target.value), currentPage: 0 },
      () => {
        this.fetchKotsDownstreamHistory();
        this.props.navigate(`${this.props.location.pathname}?page=0`);
      }
    );
  };

  getAirgapConfig = async () => {
    const { app } = this.props.outletContext;
    const configUrl = `${process.env.API_ENDPOINT}/app/${app.slug}/airgap/config`;
    let simultaneousUploads = 3;
    try {
      let res = await fetch(configUrl, {
        method: "GET",
        headers: {
          "Content-Type": "application/json",
        },
        credentials: "include",
      });
      if (res.ok) {
        const response = await res.json();
        simultaneousUploads = response.simultaneousUploads;
      }
    } catch {
      // no-op
    }

    this.setState({
      airgapUploader: new AirgapUploader(
        true,
        app.slug,
        this.onDropBundle,
        simultaneousUploads
      ),
    });
  };

  onDropBundle = async () => {
    this.setState({
      uploadingAirgapFile: true,
      checkingForUpdates: true,
      airgapUploadError: "",
      uploadProgress: 0,
      uploadSize: 0,
      uploadResuming: false,
    });

    this.props.outletContext.toggleIsBundleUploading(true);

    const params = {
      appId: this.props.outletContext.app?.id,
    };
    this.state.airgapUploader?.upload(
      params,
      this.onUploadProgress,
      this.onUploadError,
      this.onUploadComplete
    );
  };

  onUploadProgress = (progress: number, size: number, resuming = false) => {
    this.setState({
      uploadProgress: progress,
      uploadSize: size,
      uploadResuming: resuming,
    });
  };

  onUploadError = (message: String) => {
    this.setState({
      uploadingAirgapFile: false,
      checkingForUpdates: false,
      uploadProgress: 0,
      uploadSize: 0,
      uploadResuming: false,
      airgapUploadError:
        (message as string) || "Error uploading bundle, please try again",
    });
    this.props.outletContext.toggleIsBundleUploading(false);
  };

  onUploadComplete = () => {
    this.state.appUpdateChecker.start(this.getAppUpdateStatus, 1000);
    this.setState({
      uploadingAirgapFile: false,
      uploadProgress: 0,
      uploadSize: 0,
      uploadResuming: false,
    });
    this.props.outletContext.toggleIsBundleUploading(false);
  };

  toggleErrorModal = () => {
    this.setState({ displayErrorModal: !this.state.displayErrorModal });
  };

  showReleaseNotes = (notes: string) => {
    this.setState({
      releaseNotes: notes,
    });
  };

  hideReleaseNotes = () => {
    this.setState({
      releaseNotes: null,
    });
  };

  toggleDiffErrModal = (release?: ReleaseWithError) => {
    this.setState({
      showDiffErrModal: !this.state.showDiffErrModal,
      releaseWithErr: !this.state.showDiffErrModal ? release : null,
    });
  };

  toggleAutomaticUpdatesModal = () => {
    this.setState({
      showAutomaticUpdatesModal: !this.state.showAutomaticUpdatesModal,
    });
  };

  toggleNoChangesModal = (version?: Version) => {
    this.setState({
      showNoChangesModal: !this.state.showNoChangesModal,
      releaseWithNoChanges: !this.state.showNoChangesModal ? version : {},
    });
  };

  renderLogsTabs = () => {
    const { logs, selectedTab } = this.state;
    if (!logs) {
      return null;
    }
    const tabs = Object.keys(logs);
    return (
      <div className="flex action-tab-bar u-marginTop--10">
        {tabs
          .filter((tab) => tab !== "renderError")
          .map((tab) => (
            <div
              className={`tab-item blue ${tab === selectedTab && "is-active"}`}
              key={tab}
              onClick={() => this.setState({ selectedTab: tab })}
            >
              {tab}
            </div>
          ))}
      </div>
    );
  };

  downloadVersion = (version: Version) => {
    const { app } = this.props.outletContext;

    if (!this.versionDownloadStatusJobs.hasOwnProperty(version.sequence)) {
      this.versionDownloadStatusJobs[version.sequence] = new Repeater();
    }

    this.setState({
      versionDownloadStatuses: {
        ...this.state.versionDownloadStatuses,
        [version.sequence]: {
          downloadingVersion: true,
          downloadingVersionMessage: "",
          downloadingVersionError: false,
        },
      },
    });

    fetch(
      `${process.env.API_ENDPOINT}/app/${app.slug}/sequence/${version.parentSequence}/download`,
      {
        headers: {
          "Content-Type": "application/json",
        },
        credentials: "include",
        method: "POST",
      }
    )
      .then(async (res) => {
        if (!res.ok) {
          const response = await res.json();
          this.setState({
            versionDownloadStatuses: {
              ...this.state.versionDownloadStatuses,
              [version.sequence]: {
                downloadingVersion: false,
                downloadingVersionMessage: response.error,
                downloadingVersionError: true,
              },
            },
          });
          return;
        }
        this.versionDownloadStatusJobs[version.sequence].start(
          () => this.updateVersionDownloadStatus(version),
          1000
        );
      })
      .catch((err) => {
        console.log(err);
        this.setState({
          versionDownloadStatuses: {
            ...this.state.versionDownloadStatuses,
            [version.sequence]: {
              downloadingVersion: false,
              downloadingVersionMessage:
                err?.message || "Something went wrong, please try again.",
              downloadingVersionError: true,
            },
          },
        });
      });
  };

  upgradeAdminConsole = (version: Version) => {
    const { app } = this.props.outletContext;

    this.setState({
      displayKotsUpdateModal: true,
      kotsUpdateRunning: true,
      kotsUpdateStatus: "",
      kotsUpdateMessage: "",
      kotsUpdateError: undefined,
    });

    fetch(
      `${process.env.API_ENDPOINT}/app/${app.slug}/sequence/${version.parentSequence}/update-console`,
      {
        headers: {
          "Content-Type": "application/json",
        },
        credentials: "include",
        method: "POST",
      }
    )
      .then(async (res) => {
        if (!res.ok) {
          const response = await res.json();
          this.setState({
            kotsUpdateRunning: false,
            kotsUpdateStatus: "failed",
            kotsUpdateError: response.error,
          });
          return;
        }
        this.state.kotsUpdateChecker.start(this.getKotsUpdateStatus, 1000);
      })
      .catch((err) => {
        console.log(err);
        this.setState({
          kotsUpdateRunning: false,
          kotsUpdateStatus: "failed",
          kotsUpdateError:
            err?.message || "Something went wrong, please try again.",
        });
      });
  };

  getKotsUpdateStatus = () => {
    const { app } = this.props.outletContext;

    return new Promise<void>((resolve) => {
      fetch(
        `${process.env.API_ENDPOINT}/app/${app.slug}/task/update-admin-console`,
        {
          headers: {
            "Content-Type": "application/json",
          },
          credentials: "include",
          method: "GET",
        }
      )
        .then(async (res) => {
          if (res.status === 404) {
            // TODO: remove... this is for testing with older kots releases
            this.state.kotsUpdateChecker.stop();
            window.location.reload();
          }

          const response = await res.json();
          if (response.status === "successful") {
            window.location.reload();
          } else {
            this.setState({
              kotsUpdateRunning: true,
              kotsUpdateStatus: response.status,
              kotsUpdateMessage: response.message,
              kotsUpdateError: response.error,
            });
          }
          resolve();
        })
        .catch((err) => {
          console.log("failed to get upgrade status", err);
          this.setState({
            kotsUpdateRunning: false,
            kotsUpdateStatus: "waiting",
            kotsUpdateMessage: "Waiting for pods to restart...",
            kotsUpdateError: "",
          });
          resolve();
        });
    });
  };

  updateVersionDownloadStatus = (version: Version) => {
    const { app } = this.props.outletContext;

    return new Promise<void>((resolve, reject) => {
      fetch(
        `${process.env.API_ENDPOINT}/app/${app?.slug}/sequence/${version?.parentSequence}/task/updatedownload`,
        {
          headers: {
            "Content-Type": "application/json",
          },
          credentials: "include",
          method: "GET",
        }
      )
        .then(async (res) => {
          const response = await res.json();

          if (response.status !== "running") {
            this.versionDownloadStatusJobs[version.sequence].stop();

            this.setState({
              versionDownloadStatuses: {
                ...this.state.versionDownloadStatuses,
                [version.sequence]: {
                  downloadingVersion: false,
                  downloadingVersionMessage: response.currentMessage,
                  downloadingVersionError: response.status === "failed",
                },
              },
            });

            if (this.props.outletContext.updateCallback) {
              this.props.outletContext.updateCallback();
            }
            this.fetchKotsDownstreamHistory();
          } else {
            this.setState({
              versionDownloadStatuses: {
                ...this.state.versionDownloadStatuses,
                [version.sequence]: {
                  downloadingVersion: true,
                  downloadingVersionMessage: response.currentMessage,
                },
              },
            });
          }
          resolve();
        })
        .catch((err) => {
          console.log("failed to get version download status", err);
          reject();
        });
    });
  };

  deployVersion = (
    version: Version | null,
    force = false,
    continueWithFailedPreflights = false
  ) => {
    const { app } = this.props.outletContext;
    const clusterSlug = app.downstream.cluster?.slug;
    if (!clusterSlug) {
      return;
    }
    if (!force && version !== null) {
      if (version.yamlErrors) {
        this.setState({
          displayShowDetailsModal: !this.state.displayShowDetailsModal,
          deployView: true,
          versionToDeploy: version,
          yamlErrorDetails: version.yamlErrors,
        });
        return;
      }
      if (version.status === "pending_preflight") {
        this.setState({
          showSkipModal: true,
          versionToDeploy: version,
          isSkipPreflights: true,
        });
        return;
      }
      if (version?.preflightResult && version.status === "pending") {
        const preflightResults = JSON.parse(version.preflightResult as string);
        const preflightState = getPreflightResultState(preflightResults);
        if (preflightState === "fail") {
          this.setState({
            showDeployWarningModal: true,
            versionToDeploy: version,
          });
          return;
        }
      }
      // prompt to make sure user wants to deploy
      this.setState({
        displayConfirmDeploymentModal: true,
        versionToDeploy: version,
        confirmType: "deploy",
      });
      return;
    } else {
      // force deploy is set to true so finalize the deployment
      this.finalizeDeployment(continueWithFailedPreflights);
    }
  };

  finalizeDeployment = async (continueWithFailedPreflights: boolean) => {
    const { updateCallback } = this.props.outletContext;
    const { versionToDeploy, isSkipPreflights } = this.state;
    this.setState({ displayConfirmDeploymentModal: false, confirmType: "" });
    await this.props.outletContext.makeCurrentVersion(
      this.props.params.slug,
      versionToDeploy,
      isSkipPreflights,
      continueWithFailedPreflights
    );
    await this.fetchKotsDownstreamHistory();
    this.setState({ versionToDeploy: null });

    if (updateCallback && typeof updateCallback === "function") {
      updateCallback();
    }
  };

  redeployVersion = (version: Version) => {
    const { app } = this.props.outletContext;
    const clusterSlug = app.downstream.cluster?.slug;
    if (!clusterSlug) {
      return;
    }

    this.setState({
      displayConfirmDeploymentModal: true,
      confirmType: "redeploy",
      versionToDeploy: version,
    });
  };

  finalizeRedeployment = async () => {
    const { updateCallback } = this.props.outletContext;
    const { versionToDeploy } = this.state;
    this.setState({ displayConfirmDeploymentModal: false, confirmType: "" });
    await this.props.outletContext.redeployVersion(
      this.props.params.slug,
      versionToDeploy
    );
    await this.fetchKotsDownstreamHistory();
    this.setState({ versionToDeploy: null });

    if (updateCallback && typeof updateCallback === "function") {
      updateCallback();
    }
  };

  onForceDeployClick = (continueWithFailedPreflights = false) => {
    this.setState({
      showSkipModal: false,
      showDeployWarningModal: false,
      displayShowDetailsModal: false,
    });
    const versionToDeploy = this.state.versionToDeploy;
    this.deployVersion(versionToDeploy, true, continueWithFailedPreflights);
  };

  hideLogsModal = () => {
    this.setState({
      showLogsModal: false,
    });
  };

  hideDeployWarningModal = () => {
    this.setState({
      showDeployWarningModal: false,
    });
  };

  hideSkipModal = () => {
    this.setState({
      showSkipModal: false,
    });
  };

  hideDiffOverlay = (closeReleaseSelect: boolean) => {
    this.setState({
      showDiffOverlay: false,
    });
    if (closeReleaseSelect) {
      this.onCloseReleasesToDiff();
    }
  };

  hideConfirmDeploymentModal = () => {
    this.setState({
      displayConfirmDeploymentModal: false,
      confirmType: "",
      versionToDeploy: null,
    });
  };

  onSelectReleasesToDiff = () => {
    this.setState({
      selectedDiffReleases: true,
      diffHovered: false,
    });
  };

  onCloseReleasesToDiff = () => {
    this.setState({
      selectedDiffReleases: false,
      checkedReleasesToDiff: [],
      diffHovered: false,
      showDiffOverlay: false,
    });
  };

  onCheckForUpdates = async () => {
    const { app } = this.props.outletContext;

    this.setState({
      checkingForUpdates: true,
      checkingForUpdateError: false,
      checkingUpdateMessage: "",
    });

    fetch(`${process.env.API_ENDPOINT}/app/${app.slug}/updatecheck`, {
      headers: {
        "Content-Type": "application/json",
      },
      credentials: "include",
      method: "POST",
    })
      .then(async (res) => {
        if (!res.ok) {
          const text = await res.text();
          this.setState({
            checkingForUpdateError: true,
            checkingForUpdates: false,
            checkingUpdateMessage: text,
          });
          return;
        }
        this.props.outletContext.refreshAppData();
        const response = await res.json();

        if (response.availableUpdates === 0) {
          if (
            !find(this.state.versionHistory, {
              parentSequence: response.currentAppSequence,
            })
          ) {
            // version history list is out of sync - most probably because of automatic updates happening in the background - refetch list
            this.fetchKotsDownstreamHistory();
            this.setState({ checkingForUpdates: false });
          } else {
            this.setState({
              checkingForUpdates: false,
              noUpdateAvailiableText: "There are no updates available",
            });
            setTimeout(() => {
              this.setState({
                noUpdateAvailiableText: "",
              });
            }, 3000);
          }
        } else {
          this.state.appUpdateChecker.start(this.getAppUpdateStatus, 1000);
        }
      })
      .catch((err) => {
        this.setState({
          checkingForUpdateError: true,
          checkingForUpdates: false,
          checkingUpdateMessage: String(err),
        });
      });
  };

  onCheckForUpgradeServiceStatus = async () => {
    const { app } = this.props.outletContext;

    this.setState({ isStartingUpgradeService: true });
    return new Promise<void>((resolve, reject) => {
      fetch(
        `${process.env.API_ENDPOINT}/app/${app?.slug}/task/upgrade-service`,
        {
          headers: {
            "Content-Type": "application/json",
          },
          credentials: "include",
          method: "GET",
        }
      )
        .then(async (res) => {
          const response = await res.json();
          if (response.status !== "starting") {
            this.state.upgradeServiceChecker.stop();
            this.setState({
              isStartingUpgradeService: false,
              isIframeLoading: true,
            });
            if (response.status === "failed") {
              this.setState({
                shouldShowUpgradeServiceModal: false,
                upgradeService: {
                  ...this.state.upgradeService,
                  isLoading: false,
                  error: response.currentMessage,
                },
              });
            }
          } else {
            this.setState({
              isStartingUpgradeService: true,
              upgradeServiceStatus: response.currentMessage,
            });
          }
          resolve();
        })
        .catch((err) => {
          console.log("failed to get upgrade service status", err);
          reject();
        });
    });
  };

  getAppUpdateStatus = () => {
    const { app } = this.props.outletContext;

    return new Promise<void>((resolve, reject) => {
      fetch(
        `${process.env.API_ENDPOINT}/app/${app?.slug}/task/updatedownload`,
        {
          headers: {
            "Content-Type": "application/json",
          },
          credentials: "include",
          method: "GET",
        }
      )
        .then(async (res) => {
          const response = await res.json();

          if (
            response.status !== "running" &&
            !this.props.outletContext.isBundleUploading
          ) {
            this.state.appUpdateChecker.stop();

            this.setState({
              checkingForUpdates: false,
              checkingUpdateMessage: response.currentMessage,
              checkingForUpdateError: response.status === "failed",
            });

            if (this.props.outletContext.updateCallback) {
              this.props.outletContext.updateCallback();
            }
            this.fetchKotsDownstreamHistory();
          } else {
            this.setState({
              checkingForUpdates: true,
              checkingUpdateMessage: response.currentMessage,
            });
          }
          resolve();
        })
        .catch((err) => {
          console.log("failed to get update status", err);
          reject();
        });
    });
  };

  handleViewLogs = async (version: Version | null, isFailing: boolean) => {
    try {
      const { app } = this.props.outletContext;
      let clusterId = app.downstream.cluster?.id;
      this.setState({
        logsLoading: true,
        showLogsModal: true,
        viewLogsErrMsg: "",
      });

      const res = await fetch(
        `${process.env.API_ENDPOINT}/app/${app.slug}/cluster/${clusterId}/sequence/${version?.sequence}/downstreamoutput`,
        {
          headers: {
            "Content-Type": "application/json",
          },
          credentials: "include",
          method: "GET",
        }
      );
      if (res.ok && res.status === 200) {
        const response = await res.json();
        let selectedTab;
        if (isFailing) {
          selectedTab = Utilities.getDeployErrorTab(response.logs);
        } else {
          selectedTab = Object.keys(response.logs)[0];
        }
        this.setState({
          logs: response.logs,
          selectedTab,
          logsLoading: false,
          viewLogsErrMsg: "",
        });
      } else {
        this.setState({
          logsLoading: false,
          viewLogsErrMsg: `Failed to view logs, unexpected status code, ${res.status}`,
        });
      }
    } catch (err) {
      console.log(err);
      this.setState({
        logsLoading: false,
        viewLogsErrMsg: err
          ? `Failed to view logs: ${(err as Error).message}`
          : "Something went wrong, please try again.",
      });
    }
  };

  renderDiffBtn = () => {
    const { app } = this.props.outletContext;
    const { showDiffOverlay, selectedDiffReleases, checkedReleasesToDiff } =
      this.state;
    const downstream = app?.downstream;
    const gitopsIsConnected = downstream.gitops?.isConnected;
    const versionHistory = this.state.versionHistory?.length
      ? this.state.versionHistory
      : [];
    return versionHistory.length && selectedDiffReleases ? (
      <div className="flex u-marginLeft--20">
        <button
          className="btn secondary small u-marginRight--10"
          onClick={this.onCloseReleasesToDiff}
        >
          Cancel
        </button>
        <button
          className="btn primary small blue"
          disabled={checkedReleasesToDiff.length !== 2 || showDiffOverlay}
          onClick={() => {
            if (gitopsIsConnected) {
              const { firstHash, secondHash } = this.getDiffCommitHashes();
              if (firstHash && secondHash) {
                const diffUrl = getGitProviderDiffUrl(
                  downstream.gitops?.uri,
                  downstream.gitops?.provider,
                  firstHash,
                  secondHash
                );
                window.open(diffUrl, "_blank");
              }
            } else {
              const { firstSequence, secondSequence } = this.getDiffSequences();
              this.setState({
                showDiffOverlay: true,
                firstSequence,
                secondSequence,
              });
            }
          }}
        >
          Diff versions
        </button>
      </div>
    ) : (
      <div
        className="flex-auto flex alignItems--center u-marginLeft--20"
        onClick={this.onSelectReleasesToDiff}
      >
        <Icon
          icon="diff-icon"
          size={21}
          className="clickable"
          color={""}
          style={{}}
          disableFill={false}
          removeInlineStyle={false}
        />
        <span className="u-fontSize--small link u-marginLeft--5">
          Diff versions
        </span>
      </div>
    );
  };

  handleSelectReleasesToDiff = (
    selectedRelease: Version,
    isChecked: boolean
  ) => {
    if (isChecked) {
      this.setState({
        checkedReleasesToDiff: (
          [{ ...selectedRelease, isChecked }] as Version[]
        )
          .concat(this.state.checkedReleasesToDiff)
          .slice(0, 2),
      });
    } else {
      this.setState({
        checkedReleasesToDiff: this.state.checkedReleasesToDiff.filter(
          (release: Version) =>
            release.parentSequence !== selectedRelease.parentSequence
        ),
      });
    }
  };

  getDiffSequences = () => {
    let firstSequence = 0,
      secondSequence = 0;

    const { checkedReleasesToDiff } = this.state;
    if (checkedReleasesToDiff.length === 2) {
      checkedReleasesToDiff.sort(
        (r1: Version, r2: Version) => r1.parentSequence - r2.parentSequence
      );
      firstSequence = checkedReleasesToDiff[0].parentSequence;
      secondSequence = checkedReleasesToDiff[1].parentSequence;
    }

    return {
      firstSequence,
      secondSequence,
    };
  };

  getDiffCommitHashes = () => {
    let firstCommitUrl = "",
      secondCommitUrl = "";

    const { checkedReleasesToDiff } = this.state;
    if (checkedReleasesToDiff.length === 2) {
      checkedReleasesToDiff.sort(
        (r1, r2) => r1.parentSequence - r2.parentSequence
      );
      firstCommitUrl = checkedReleasesToDiff[0].commitUrl;
      secondCommitUrl = checkedReleasesToDiff[1].commitUrl;
    }

    return {
      firstHash: getCommitHashFromUrl(firstCommitUrl),
      secondHash: getCommitHashFromUrl(secondCommitUrl),
    };
  };

  toggleShowDetailsModal = (
    yamlErrorDetails: string[],
    selectedSequence: number
  ) => {
    this.setState({
      displayShowDetailsModal: !this.state.displayShowDetailsModal,
      deployView: false,
      yamlErrorDetails,
      selectedSequence,
    });
  };

  shouldRenderUpdateProgress = () => {
    if (this.state.uploadingAirgapFile) {
      return true;
    }
    if (this.props.outletContext.isBundleUploading) {
      return true;
    }
    if (this.state.checkingForUpdateError) {
      return true;
    }
    if (this.state.airgapUploadError) {
      return true;
    }
    if (
      this.props.outletContext.app?.isAirgap &&
      this.state.checkingForUpdates
    ) {
      return true;
    }
    return false;
  };

  renderUpdateProgress = () => {
    const { app } = this.props.outletContext;

    if (!this.shouldRenderUpdateProgress()) {
      return null;
    }

    let updateText;
    if (this.state.airgapUploadError) {
      updateText = (
        <p className="u-marginTop--10 u-fontSize--small u-textColor--error u-fontWeight--medium">
          {this.state.airgapUploadError}
        </p>
      );
    } else if (this.state.checkingForUpdateError) {
      updateText = (
        <div className="flex-column flex-auto u-marginTop--10">
          <p className="u-fontSize--normal u-marginBottom--5 u-textColor--error u-fontWeight--medium">
            Error updating version:
          </p>
          <p className="u-fontSize--small u-textColor--error u-lineHeight--normal u-fontWeight--medium">
            {this.state.checkingUpdateMessage}
          </p>
        </div>
      );
    } else if (this.state.uploadingAirgapFile) {
      updateText = (
        <AirgapUploadProgress
          appSlug={app.slug}
          total={this.state.uploadSize}
          progress={this.state.uploadProgress}
          resuming={this.state.uploadResuming}
          onProgressError={undefined}
          smallSize={true}
        />
      );
    } else if (this.props.outletContext.isBundleUploading) {
      updateText = (
        <AirgapUploadProgress
          appSlug={app.slug}
          unkownProgress={true}
          onProgressError={undefined}
          smallSize={true}
        />
      );
    } else if (app?.isAirgap && this.state.checkingForUpdates) {
      let checkingUpdateText = this.state.checkingUpdateMessage;
      try {
        const jsonMessage = JSON.parse(checkingUpdateText);
        const type = get(jsonMessage, "type");
        if (type === "progressReport") {
          checkingUpdateText = jsonMessage.compatibilityMessage;
          // TODO: handle image upload progress here
        }
      } catch {
        // empty
      }
      if (checkingUpdateText && checkingUpdateText.length > 65) {
        checkingUpdateText = checkingUpdateText.slice(0, 65) + "...";
      }
      updateText = (
        <div className="flex-column justifyContent--center alignItems--center">
          <Loader className="u-marginBottom--10" size="30" />
          <span className="u-textColor--bodyCopy u-fontWeight--medium u-fontSize--normal u-lineHeight--default">
            {checkingUpdateText}
          </span>
        </div>
      );
    }

    return (
      <div className="TableDiff--Wrapper card-bg u-marginBottom--30">
        {updateText}
      </div>
    );
  };

  renderAllVersions = () => {
    // This is kinda hacky. This finds the equivalent downstream version because the midstream
    // version type does not contain metadata like version label or release notes.
    let allVersions = this.state.versionHistory;

    // exclude pinned version
    if (this.state.updatesAvailable) {
      allVersions = this.state.versionHistory?.slice(1);
    }

    if (!allVersions?.length) {
      return null;
    }

    const { currentPage, pageSize, totalCount, loadingPage } = this.state;

    return (
      <div className="TableDiff--Wrapper card-bg">
        <div className="flex u-marginBottom--15 justifyContent--spaceBetween">
          <p className="u-fontSize--normal u-fontWeight--medium card-title">
            All versions
          </p>
          <div className="flex flex-auto alignItems--center">
            <span className="flex-auto u-marginRight--5 u-fontSize--small card-title u-lineHeight--normal u-fontWeight--medium">
              Results per page:
            </span>
            <select className="Select" onChange={(e) => this.setPageSize(e)}>
              <option value="20">20</option>
              <option value="50">50</option>
              <option value="100">100</option>
            </select>
          </div>
        </div>
        {allVersions?.map((version, index) =>
          this.renderAppVersionHistoryRow(version, index)
        )}
        <Pager
          pagerType="releases"
          currentPage={currentPage}
          pageSize={pageSize}
          totalCount={totalCount}
          loading={loadingPage}
          currentPageLength={allVersions.length}
          goToPage={this.onGotoPage}
        />
      </div>
    );
  };

  onGotoPage = (page: Number, ev: { preventDefault: () => void }) => {
    ev.preventDefault();
    this.setState({ currentPage: page, loadingPage: true }, async () => {
      this.props.navigate(`${this.props.location.pathname}?page=${page}`);
      await this.fetchKotsDownstreamHistory();
      this.setState({ loadingPage: false });
    });
  };

  deployButtonStatus = (version: Version) => {
    const app = this.props.outletContext.app;
    const downstream = app?.downstream;

    const isCurrentVersion =
      version.sequence === downstream.currentVersion?.sequence;
    const isDeploying = version.status === "deploying";

    const isPastVersion = find(downstream.pastVersions, {
      sequence: version.sequence,
    });
    const needsConfiguration = version.status === "pending_config";
    const isRollback = isPastVersion && version.deployedAt && app.allowRollback;
    const isRedeploy =
      isCurrentVersion &&
      (version.status === "failed" || version.status === "deployed");
    const canUpdateKots =
      version.needsKotsUpgrade &&
      !this.props.outletContext.adminConsoleMetadata?.isAirgap &&
      !this.props.outletContext.adminConsoleMetadata?.isKurl;

    if (needsConfiguration) {
      return "Configure";
    } else if (downstream?.currentVersion?.sequence == undefined) {
      if (canUpdateKots) {
        return "Upgrade";
      } else {
        return "Deploy";
      }
    } else if (isRedeploy) {
      return "Redeploy";
    } else if (isRollback) {
      return "Rollback";
    } else if (isDeploying) {
      return "Deploying";
    } else if (isCurrentVersion) {
      return "Deployed";
    } else {
      if (canUpdateKots) {
        return "Upgrade";
      } else {
        return "Deploy";
      }
    }
  };

  startUpgradeService = (update: AvailableUpdate) => {
    this.setState({
      upgradeService: {
        versionLabel: update.versionLabel,
        isLoading: true,
        error: "",
      },
    });
    const appSlug = this.props.params.slug;
    fetch(`${process.env.API_ENDPOINT}/app/${appSlug}/start-upgrade-service`, {
      headers: {
        "Content-Type": "application/json",
        Accept: "application/json",
      },
      body: JSON.stringify({
        versionLabel: update.versionLabel,
        updateCursor: update.updateCursor,
        channelId: update.channelId,
      }),
      credentials: "include",
      method: "POST",
    })
      .then(async (res) => {
        if (!res.ok) {
          const text = await res.json();
          console.log("failed to init upgrade service", text);
          this.setState({
            upgradeService: {
              isLoading: false,
              error: text.error,
              versionLabel: update.versionLabel,
            },
          });
          return;
        }
        this.state.upgradeServiceChecker.start(
          this.onCheckForUpgradeServiceStatus,
          1000
        );
        this.setState({
          shouldShowUpgradeServiceModal: true,
          upgradeService: {
            versionLabel: update.versionLabel,
            isLoading: false,
          },
        });
        return;
      })
      .catch((err) => {
        console.log(err);
      });

    this._mounted = true;
  };

  renderAppVersionHistoryRow = (version: Version, index?: number) => {
    if (
      !version ||
      isEmpty(version) ||
      (this.state.selectedDiffReleases && version.status === "pending_download")
    ) {
      // non-downloaded versions can't be diffed
      return null;
    }

    const downstream = this.props.outletContext.app.downstream;
    const gitopsIsConnected = downstream?.gitops?.isConnected;
    const nothingToCommit = gitopsIsConnected && !version.commitUrl;
    const isChecked = !!this.state.checkedReleasesToDiff.find(
      (diffRelease) => diffRelease.parentSequence === version.parentSequence
    );
    const isNew = secondsAgo(version.createdOn) < 10;
    let newPreflightResults = false;
    if (version.preflightResultCreatedAt) {
      newPreflightResults = secondsAgo(version.preflightResultCreatedAt) < 12;
    }
    return (
      <Fragment key={index}>
        <AppVersionHistoryRow
          navigate={this.props.navigate}
          adminConsoleMetadata={this.props.outletContext.adminConsoleMetadata}
          isEmbeddedCluster={this.props.outletContext.isEmbeddedCluster}
          deployVersion={this.deployVersion}
          downloadVersion={this.downloadVersion}
          gitopsEnabled={gitopsIsConnected}
          handleSelectReleasesToDiff={this.handleSelectReleasesToDiff}
          handleViewLogs={this.handleViewLogs}
          isChecked={isChecked}
          isDownloading={
            this.state.versionDownloadStatuses?.[version.sequence]
              ?.downloadingVersion
          }
          isNew={isNew}
          key={version.sequence}
          newPreflightResults={newPreflightResults}
          nothingToCommit={nothingToCommit}
          onWhyNoGeneratedDiffClicked={(rowVersion: Version) =>
            this.toggleNoChangesModal(rowVersion)
          }
          onWhyUnableToGeneratedDiffClicked={(rowVersion: Version) =>
            this.toggleDiffErrModal(rowVersion)
          }
          onViewDiffClicked={(
            firstSequence: number,
            secondSequence: number
          ) => {
            const url = location.pathname;
            this.props.navigate(
              `${url}/diff/${firstSequence}/${secondSequence}`,
              {
                replace: true,
              }
            );
            this.setState({
              showDiffOverlay: true,
              firstSequence,
              secondSequence,
            });
          }}
          redeployVersion={this.redeployVersion}
          selectedDiffReleases={this.state.selectedDiffReleases}
          showReleaseNotes={this.showReleaseNotes}
          showVersionPreviousDownloadStatus={
            // user hasn't tried to re-download the version yet,
            // show last known download status if exists
            !this.state.versionDownloadStatuses.hasOwnProperty(
              version.sequence
            ) && Boolean(version.downloadStatus)
          }
          showVersionDownloadingStatus={
            this.state.versionDownloadStatuses.hasOwnProperty(
              version.sequence
            ) && Boolean(this.state.versionDownloadStatuses?.[version.sequence])
          }
          toggleShowDetailsModal={this.toggleShowDetailsModal}
          upgradeAdminConsole={this.upgradeAdminConsole}
          version={version}
          versionDownloadStatus={
            this.state.versionDownloadStatuses?.[version.sequence]
          }
          versionHistory={this.state.versionHistory}
        />
      </Fragment>
    );
  };

  getPreflightState = (version: Version) => {
    let preflightsFailed = false;
    let preflightState = "";
    if (version?.preflightResult) {
      const preflightResult = JSON.parse(version.preflightResult);
      preflightState = getPreflightResultState(preflightResult);
      preflightsFailed = preflightState === "fail";

      this.setState({
        preflightState: {
          preflightsFailed,
          preflightState,
        },
      });
    }
    return {};
  };

  render() {
    const {
      app,
      makingCurrentVersionErrMsg,
      redeployVersionErrMsg,
      resetRedeployErrorMessage,
      resetMakingCurrentReleaseErrorMessage,
      showUpgradeStatusModal,
    } = this.props.outletContext;

    const {
      airgapUploader,
      checkingForUpdates,
      checkingUpdateMessage,
      displayErrorModal,
      errorMsg,
      errorTitle,
      firstSequence,
      loadingVersionHistory,
      logs,
      logsLoading,
      releaseNotes,
      secondSequence,
      selectedTab,
      showDeployWarningModal,
      showDiffOverlay,
      showLogsModal,
      showSkipModal,
      versionHistory,
    } = this.state;

    if (!app) {
      return null;
    }

    // only render loader if there is no app yet to avoid flickering
    if (loadingVersionHistory && !versionHistory?.length) {
      return (
        <div className="flex-column flex1 alignItems--center justifyContent--center">
          <Loader size="60" />
        </div>
      );
    }

    const downstream = app?.downstream;
    const gitopsIsConnected = downstream.gitops?.isConnected;
    const currentDownstreamVersion = downstream?.currentVersion;
    const iconUri = currentDownstreamVersion?.appIconUri || app?.iconUri;
    const isPastVersion = find(downstream?.pastVersions, {
      sequence: this.state.versionToDeploy?.sequence,
    });

    let checkingUpdateTextShort = checkingUpdateMessage;
    if (checkingUpdateTextShort && checkingUpdateTextShort.length > 30) {
      checkingUpdateTextShort = checkingUpdateTextShort.slice(0, 30) + "...";
    }

    const renderKotsUpgradeStatus =
      this.state.kotsUpdateStatus && !this.state.kotsUpdateMessage;
    let shortKotsUpdateMessage = this.state.kotsUpdateMessage;
    if (shortKotsUpdateMessage && shortKotsUpdateMessage.length > 60) {
      shortKotsUpdateMessage = shortKotsUpdateMessage.substring(0, 60) + "...";
    }

    let sequenceLabel = "Sequence";

    let pendingVersion;
    if (this.state.updatesAvailable) {
      pendingVersion = versionHistory[0];
    }

    const renderVersionLabel = () => {
      let shorten = "";
      let isTruncated = false;
      if (currentDownstreamVersion && currentDownstreamVersion?.versionLabel) {
        const { versionLabel } = currentDownstreamVersion;
        if (versionLabel.length > 18) {
          shorten = `${versionLabel.slice(0, 15)}...`;
          isTruncated = true;
        } else {
          shorten = versionLabel;
        }
      } else {
        shorten = "---";
      }

      return (
        <div className="tw-flex tw-items-center">
          <p className="u-fontSize--header2 u-fontWeight--bold card-item-title u-marginTop--5 u-position--relative">
            {shorten}
          </p>{" "}
          {isTruncated && (
            <>
              <Icon
                icon="info"
                size={16}
                data-tip={currentDownstreamVersion?.versionLabel || ""}
              />
              <ReactTooltip effect="solid" className="replicated-tooltip" />
            </>
          )}
        </div>
      );
    };

    return (
      <div className="flex flex-column flex1 u-position--relative u-overflow--auto u-padding--20">
        <KotsPageTitle pageName="Version History" showAppSlug />
        <div className="flex-column flex1">
          <div className="flex flex1 justifyContent--center">
            <div className="flex1 flex AppVersionHistory">
              {makingCurrentVersionErrMsg && (
                <ErrorModal
                  errorModal={true}
                  err="Failed to deploy version"
                  errMsg={makingCurrentVersionErrMsg}
                  showDismissButton={true}
                  toggleErrorModal={resetMakingCurrentReleaseErrorMessage}
                />
              )}
              {redeployVersionErrMsg && (
                <ErrorModal
                  errorModal={true}
                  err="Failed to redeploy version"
                  errMsg={redeployVersionErrMsg}
                  showDismissButton={true}
                  toggleErrorModal={resetRedeployErrorMessage}
                />
              )}
              {!gitopsIsConnected && !showDiffOverlay && (
                <div
                  className="flex-column flex1"
                  style={{ maxWidth: "370px", marginRight: "20px" }}
                >
                  <div className="card-bg TableDiff--Wrapper currentVersionCard--wrapper">
                    <p className="u-fontSize--large card-title u-fontWeight--bold">
                      {currentDownstreamVersion?.versionLabel
                        ? "Currently deployed version"
                        : "No current version deployed"}
                    </p>
                    <div className="currentVersion--wrapper card-item u-marginTop--10">
                      <div className="flex flex1">
                        {iconUri && (
                          <div className="flex-auto u-marginRight--10">
                            <div
                              className="watch-icon"
                              style={{
                                backgroundImage: `url(${iconUri})`,
                              }}
                            ></div>
                          </div>
                        )}
                        <div className="flex1 flex-column ">
                          {renderVersionLabel()}
                          <p className="u-fontSize--small u-lineHeight--normal u-textColor--bodyCopy u-fontWeight--medium">
                            {" "}
                            {currentDownstreamVersion
                              ? `${sequenceLabel} ${currentDownstreamVersion?.sequence}`
                              : null}
                          </p>
                          {currentDownstreamVersion?.deployedAt ? (
                            <p className="u-fontSize--small u-lineHeight--normal u-textColor--info u-fontWeight--medium u-marginTop--10">
                              {currentDownstreamVersion?.status === "deploying"
                                ? "Deploy started at"
                                : "Deployed"}{" "}
                              {Utilities.dateFormat(
                                currentDownstreamVersion.deployedAt,
                                "MM/DD/YY @ hh:mm a z"
                              )}
                            </p>
                          ) : null}
                          {currentDownstreamVersion ? (
                            <div className="flex alignItems--center u-marginTop--10">
                              {currentDownstreamVersion?.releaseNotes && (
                                <div className="u-marginRight--5">
                                  <Icon
                                    icon="release-notes"
                                    className="clickable"
                                    size={24}
                                    onClick={() =>
                                      this.showReleaseNotes(
                                        currentDownstreamVersion?.releaseNotes
                                      )
                                    }
                                    data-tip="View release notes"
                                    color={""}
                                    style={{}}
                                    disableFill={false}
                                    removeInlineStyle={false}
                                  />
                                  <ReactTooltip
                                    effect="solid"
                                    className="replicated-tooltip"
                                  />
                                </div>
                              )}
                              {app ? (
                                <div>
                                  <span
                                    onClick={() =>
                                      this.handleViewLogs(
                                        currentDownstreamVersion,
                                        currentDownstreamVersion?.status ===
                                          "failed"
                                      )
                                    }
                                    data-tip="View deploy logs"
                                  >
                                    <Icon
                                      icon="view-logs"
                                      size={22}
                                      className="clickable"
                                      color={""}
                                      style={{}}
                                      disableFill={false}
                                      removeInlineStyle={false}
                                    />
                                  </span>
                                  <ReactTooltip
                                    effect="solid"
                                    className="replicated-tooltip"
                                  />
                                </div>
                              ) : null}
                              <PreflightIcon
                                app={app}
                                version={downstream.currentVersion}
                                showText={false}
                                preflightState={this.state.preflightState}
                                className={"tw-mx-1"}
                                newPreflightResults={true}
                              />
                              {app.isConfigurable && (
                                <div>
                                  <Link
                                    to={`/app/${app?.slug}/config/${app?.downstream?.currentVersion?.parentSequence}`}
                                    data-tip="Edit config"
                                  >
                                    <Icon
                                      icon="edit-config"
                                      size={22}
                                      color={""}
                                      style={{}}
                                      className={""}
                                      disableFill={false}
                                      removeInlineStyle={false}
                                    />
                                  </Link>
                                  <ReactTooltip
                                    effect="solid"
                                    className="replicated-tooltip"
                                  />
                                </div>
                              )}
                            </div>
                          ) : null}
                        </div>
                      </div>
                    </div>
                  </div>
                </div>
              )}

              <div
                className={`flex-column flex1 alignSelf--start ${
                  gitopsIsConnected ? "gitops-enabled" : ""
                }`}
              >
                <div
                  className={`flex-column flex1 version ${
                    showDiffOverlay ? "u-visibility--hidden" : ""
                  }`}
                >
                  {(versionHistory.length === 0 && gitopsIsConnected) ||
                  versionHistory?.length > 0 ||
                  (this.state.availableUpdates &&
                    this.state.availableUpdates?.length > 0) ? (
                    <div>
                      {gitopsIsConnected && (
                        <div
                          style={{ maxWidth: "1030px" }}
                          className="u-width--full u-marginBottom--30"
                        >
                          <DashboardGitOpsCard
                            gitops={downstream?.gitops}
                            isAirgap={app?.isAirgap}
                            appSlug={app?.slug}
                            checkingForUpdates={checkingForUpdates}
                            latestConfigSequence={
                              versionHistory[0]?.parentSequence
                            }
                            isBundleUploading={
                              this.props.outletContext.isBundleUploading
                            }
                            checkingUpdateText={checkingUpdateMessage}
                            checkingUpdateTextShort={checkingUpdateTextShort}
                            onCheckForUpdates={this.onCheckForUpdates}
                            showAutomaticUpdatesModal={
                              this.toggleAutomaticUpdatesModal
                            }
                          />
                        </div>
                      )}

                      {!gitopsIsConnected &&
                        !this.props.outletContext.isEmbeddedCluster && (
                          <div className="TableDiff--Wrapper card-bg u-marginBottom--30">
                            <div className="flex justifyContent--spaceBetween alignItems--center u-marginBottom--15">
                              <p className="u-fontSize--normal u-fontWeight--medium u-textColor--info">
                                {this.state.updatesAvailable
                                  ? "New version available"
                                  : ""}
                              </p>
                              <div className="flex alignItems--center">
                                <div className="flex alignItems--center">
                                  {app?.isAirgap && airgapUploader ? (
                                    <MountAware
                                      onMount={(el: Element) =>
                                        airgapUploader?.assignElement(el)
                                      }
                                    >
                                      <div className="flex alignItems--center">
                                        <span className="icon clickable dashboard-card-upload-version-icon u-marginRight--5" />
                                        <span className="link u-fontSize--small u-lineHeight--default">
                                          Upload new version
                                        </span>
                                      </div>
                                    </MountAware>
                                  ) : (
                                    <div className="flex alignItems--center">
                                      {checkingForUpdates &&
                                      !this.props.outletContext
                                        .isBundleUploading ? (
                                        <div className="flex alignItems--center u-marginRight--20">
                                          <Loader
                                            className="u-marginRight--5"
                                            size="15"
                                          />
<<<<<<< HEAD
                                          <span className="u-textColor--bodyCopy u-fontWeight--medium u-fontSize--small u-lineHeight--default">
                                            {checkingUpdateMessage === ""
                                              ? "Checking for updates"
                                              : checkingUpdateTextShort}
                                          </span>
                                        </div>
                                      ) : (
                                        <div className="flex alignItems--center u-marginRight--20">
                                          <span
                                            className="flex-auto flex alignItems--center link u-fontSize--small"
                                            onClick={this.onCheckForUpdates}
                                          >
                                            <Icon
                                              icon="check-update"
                                              size={16}
                                              className="clickable u-marginRight--5"
                                              color={""}
                                              style={{}}
                                              disableFill={false}
                                              removeInlineStyle={false}
                                            />
                                            Check for update
                                          </span>
                                        </div>
                                      )}
=======
                                          Check for update
                                        </span>
                                      </div>
                                    )}
                                    {!this.props.outletContext
                                      .isEmbeddedCluster && (
>>>>>>> 9c4f5d5b
                                      <span
                                        className="flex-auto flex alignItems--center link u-fontSize--small"
                                        onClick={
                                          this.toggleAutomaticUpdatesModal
                                        }
                                      >
                                        <Icon
                                          icon="schedule-sync"
                                          size={16}
                                          className="clickable u-marginRight--5"
                                          color={""}
                                          style={{}}
                                          disableFill={false}
                                          removeInlineStyle={false}
                                        />
                                        Configure automatic updates
                                      </span>
<<<<<<< HEAD
                                    </div>
                                  )}
                                </div>
                                {versionHistory.length > 1 && !gitopsIsConnected
                                  ? this.renderDiffBtn()
                                  : null}
=======
                                    )}
                                  </div>
                                )}
>>>>>>> 9c4f5d5b
                              </div>
                            </div>
                            {pendingVersion ? (
                              this.renderAppVersionHistoryRow(pendingVersion)
                            ) : (
                              <div className="card-item flex-column flex1 u-marginTop--20 u-marginBottom--10 alignItems--center justifyContent--center">
                                <p className="u-fontSize--normal u-fontWeight--medium u-textColor--bodyCopy u-padding--10">
                                  Application up to date.
                                </p>
                              </div>
                            )}
                            {(this.state.numOfSkippedVersions > 0 ||
                              this.state.numOfRemainingVersions > 0) && (
                              <p className="u-fontSize--small u-fontWeight--medium u-lineHeight--more u-textColor--info u-marginTop--10">
                                {this.state.numOfSkippedVersions > 0
                                  ? `${
                                      this.state.numOfSkippedVersions
                                    } version${
                                      this.state.numOfSkippedVersions > 1
                                        ? "s"
                                        : ""
                                    } will be skipped in upgrading to ${
                                      versionHistory[0].versionLabel
                                    }. `
                                  : ""}
                                {this.state.numOfRemainingVersions > 0
                                  ? "Additional versions are available after you deploy this required version."
                                  : ""}
                              </p>
                            )}
                          </div>
                        )}

                      {this.props.outletContext.isEmbeddedCluster && (
                        <>
                          {this.state.isFetchingAvailableUpdates ? (
                            <div className="TableDiff--Wrapper card-bg u-marginBottom--30">
                              <div className="flex-column flex1 alignItems--center justifyContent--center">
                                <Loader size="30" />
                              </div>
                            </div>
                          ) : (
                            <AvailableUpdatesComponent
                              updates={this.state.availableUpdates}
                              showReleaseNotes={this.showReleaseNotes}
                              upgradeService={this.state.upgradeService}
                              startUpgradeService={this.startUpgradeService}
                              isAirgap={app?.isAirgap}
                              airgapUploader={airgapUploader}
                            />
                          )}
                        </>
                      )}
                      {versionHistory?.length > 0 && (
                        <>
                          {this.renderUpdateProgress()}
                          {this.renderAllVersions()}
                        </>
                      )}
                    </div>
                  ) : (
                    <div className="flex-column flex1 alignItems--center justifyContent--center">
                      <p className="u-fontSize--large u-fontWeight--bold u-textColor--primary">
                        No versions have been deployed.
                      </p>
                    </div>
                  )}
                </div>

                {/* Diff overlay */}
                {showDiffOverlay && (
                  <div className="DiffOverlay">
                    <VersionDiff
                      slug={this.props.params?.slug}
                      firstSequence={firstSequence}
                      secondSequence={secondSequence}
                      onBackClick={this.hideDiffOverlay}
                      hideBackButton={false}
                      app={this.props.outletContext.app}
                    />
                  </div>
                )}
              </div>
            </div>
          </div>
        </div>

        {/* MODALS */}
        <ShowLogsModal
          showLogsModal={showLogsModal}
          hideLogsModal={this.hideLogsModal}
          viewLogsErrMsg={this.state.viewLogsErrMsg}
          logs={logs}
          selectedTab={selectedTab}
          logsLoading={logsLoading}
          renderLogsTabs={this.renderLogsTabs()}
        />

        <DeployWarningModal
          showDeployWarningModal={showDeployWarningModal}
          hideDeployWarningModal={this.hideDeployWarningModal}
          onForceDeployClick={this.onForceDeployClick}
          showAutoDeployWarning={
            isPastVersion &&
            this.props.outletContext.app?.autoDeploy !== "disabled"
          }
          confirmType={this.state.confirmType}
        />

        <SkipPreflightsModal
          showSkipModal={showSkipModal}
          hideSkipModal={this.hideSkipModal}
          onForceDeployClick={this.onForceDeployClick}
        />

        <ReleaseNotesModal
          releaseNotes={releaseNotes}
          hideReleaseNotes={this.hideReleaseNotes}
        />

        <DiffErrorModal
          showDiffErrModal={this.state.showDiffErrModal}
          toggleDiffErrModal={() => this.toggleDiffErrModal()}
          releaseWithErr={this.state.releaseWithErr}
        />

        <ConfirmDeploymentModal
          displayConfirmDeploymentModal={
            this.state.displayConfirmDeploymentModal
          }
          hideConfirmDeploymentModal={this.hideConfirmDeploymentModal}
          confirmType={this.state.confirmType}
          versionToDeploy={this.state.versionToDeploy}
          outletContext={this.props.outletContext}
          finalizeDeployment={this.finalizeDeployment}
          isPastVersion={isPastVersion}
          finalizeRedeployment={this.finalizeRedeployment}
        />

        <DisplayKotsUpdateModal
          displayKotsUpdateModal={this.state.displayKotsUpdateModal}
          onRequestClose={() =>
            this.setState({ displayKotsUpdateModal: false })
          }
          renderKotsUpgradeStatus={renderKotsUpgradeStatus}
          kotsUpdateStatus={this.state.kotsUpdateStatus}
          shortKotsUpdateMessage={shortKotsUpdateMessage}
          kotsUpdateMessage={this.state.kotsUpdateMessage}
        />

        <ShowDetailsModal
          displayShowDetailsModal={this.state.displayShowDetailsModal}
          toggleShowDetailsModal={this.toggleShowDetailsModal}
          yamlErrorDetails={this.state.yamlErrorDetails}
          deployView={this.state.deployView}
          forceDeploy={this.onForceDeployClick}
          showDeployWarningModal={this.state.showDeployWarningModal}
          showSkipModal={this.state.showSkipModal}
          slug={this.props.params.slug}
          sequence={this.state.selectedSequence}
        />

        {errorMsg && !showUpgradeStatusModal && (
          <ErrorModal
            errorModal={displayErrorModal}
            toggleErrorModal={this.toggleErrorModal}
            err={errorTitle}
            errMsg={errorMsg}
            appSlug={this.props.params?.slug}
          />
        )}

        <NoChangesModal
          showNoChangesModal={this.state.showNoChangesModal}
          toggleNoChangesModal={this.toggleNoChangesModal}
          releaseWithNoChanges={this.state.releaseWithNoChanges}
        />

        {this.state.showAutomaticUpdatesModal && (
          <AutomaticUpdatesModal
            appSlug={app?.slug}
            autoDeploy={app?.autoDeploy}
            gitopsIsConnected={downstream?.gitops?.isConnected}
            isOpen={this.state.showAutomaticUpdatesModal}
            isSemverRequired={app?.isSemverRequired}
            onAutomaticUpdatesConfigured={() => {
              this.toggleAutomaticUpdatesModal();
              this.props.outletContext.updateCallback();
            }}
            onRequestClose={this.toggleAutomaticUpdatesModal}
            updateCheckerSpec={app?.updateCheckerSpec}
          />
        )}

        <UpgradeServiceModal
          shouldShowUpgradeServiceModal={
            this.state.shouldShowUpgradeServiceModal
          }
          isStartingUpgradeService={this.state.isStartingUpgradeService}
          upgradeServiceStatus={this.state.upgradeServiceStatus}
          appSlug={app?.slug}
          onRequestClose={() =>
            this.setState({ shouldShowUpgradeServiceModal: false })
          }
          onLoad={() => this.setState({ isIframeLoading: false })}
          isIframeLoading={this.state.isIframeLoading}
          iframeRef={this.iframeRef}
        />
      </div>
    );
  }
}

export default withRouter(AppVersionHistory);<|MERGE_RESOLUTION|>--- conflicted
+++ resolved
@@ -2010,7 +2010,6 @@
                                             className="u-marginRight--5"
                                             size="15"
                                           />
-<<<<<<< HEAD
                                           <span className="u-textColor--bodyCopy u-fontWeight--medium u-fontSize--small u-lineHeight--default">
                                             {checkingUpdateMessage === ""
                                               ? "Checking for updates"
@@ -2036,14 +2035,6 @@
                                           </span>
                                         </div>
                                       )}
-=======
-                                          Check for update
-                                        </span>
-                                      </div>
-                                    )}
-                                    {!this.props.outletContext
-                                      .isEmbeddedCluster && (
->>>>>>> 9c4f5d5b
                                       <span
                                         className="flex-auto flex alignItems--center link u-fontSize--small"
                                         onClick={
@@ -2061,18 +2052,12 @@
                                         />
                                         Configure automatic updates
                                       </span>
-<<<<<<< HEAD
                                     </div>
                                   )}
                                 </div>
                                 {versionHistory.length > 1 && !gitopsIsConnected
                                   ? this.renderDiffBtn()
                                   : null}
-=======
-                                    )}
-                                  </div>
-                                )}
->>>>>>> 9c4f5d5b
                               </div>
                             </div>
                             {pendingVersion ? (
