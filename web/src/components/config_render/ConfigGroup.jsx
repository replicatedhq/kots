--- conflicted
+++ resolved
@@ -30,15 +30,12 @@
     }
   }
 
-<<<<<<< HEAD
-=======
   handleRemoveItem = (itemName, itemToRemove) => {
     if (this.props.handleRemoveItem) {
       this.props.handleRemoveItem(itemName, itemToRemove);
     }
   }
 
->>>>>>> 277c0d27
   renderConfigItems = (items, readonly) => {
     if (!items) return null;
     return items.map((item, i) => {
@@ -50,10 +47,7 @@
             key={`${i}-${item.name}`}
             handleOnChange={this.handleItemChange}
             handleAddItem={this.handleAddItem}
-<<<<<<< HEAD
-=======
-            handleRemoveItem={this.handleRemoveItem}
->>>>>>> 277c0d27
+            handleRemoveItem={this.handleRemoveItem}
             inputType="text"
             groupName={this.props.item.name}
             hidden={item.hidden}
@@ -69,10 +63,7 @@
             key={`${i}-${item.name}`}
             handleOnChange={this.handleItemChange}
             handleAddItem={this.handleAddItem}
-<<<<<<< HEAD
-=======
-            handleRemoveItem={this.handleRemoveItem}
->>>>>>> 277c0d27
+            handleRemoveItem={this.handleRemoveItem}
             hidden={item.hidden}
             groupName={this.props.item.name}
             when={item.when}
@@ -86,10 +77,7 @@
             key={`${i}-${item.name}`}
             handleOnChange={this.handleItemChange}
             handleAddItem={this.handleAddItem}
-<<<<<<< HEAD
-=======
-            handleRemoveItem={this.handleRemoveItem}
->>>>>>> 277c0d27
+            handleRemoveItem={this.handleRemoveItem}
             hidden={item.hidden}
             groupName={this.props.item.name}
             when={item.when}
@@ -135,10 +123,7 @@
             key={`${i}-${item.name}`}
             handleOnChange={this.handleItemChange}
             handleAddItem={this.handleAddItem}
-<<<<<<< HEAD
-=======
-            handleRemoveItem={this.handleRemoveItem}
->>>>>>> 277c0d27
+            handleRemoveItem={this.handleRemoveItem}
             hidden={item.hidden}
             groupName={this.props.item.name}
             when={item.when}
@@ -158,10 +143,7 @@
             key={`${i}-${item.name}`}
             handleOnChange={this.handleItemChange}
             handleAddItem={this.handleAddItem}
-<<<<<<< HEAD
-=======
-            handleRemoveItem={this.handleRemoveItem}
->>>>>>> 277c0d27
+            handleRemoveItem={this.handleRemoveItem}
             hidden={item.hidden}
             groupName={this.props.item.name}
             when={item.when}
