import React from "react";
import ConfigGroup from "./ConfigGroup";

export default class ConfigGroups extends React.Component {

  handleGroupChange = (groupName, itemName, value, data) => {
    if (this.props.handleChange) {
      this.props.handleChange(groupName, itemName, value, data);
    }
  }

  handleAddItem = (groupName, itemName) => {
    if (this.props.handleAddItem) {
      this.props.handleAddItem(groupName, itemName);
    }
  }

<<<<<<< HEAD
=======
  handleRemoveItem = (groupName, itemName, itemToRemove) => {
    if (this.props.handleRemoveItem) {
      this.props.handleRemoveItem(groupName, itemName, itemToRemove);
    }
  }

>>>>>>> 277c0d27
  render() {
    const { fieldsList, fields, readonly } = this.props;
    return (
      <div className="flex-column flex1">
        {fieldsList && fieldsList.map((fieldName, i) => (
          <ConfigGroup
            key={`${i}-${fieldName}`}
            items={fields}
            handleAddItem={(itemName) => this.handleAddItem(fieldName, itemName)}
<<<<<<< HEAD
=======
            handleRemoveItem={(itemName, itemToRemove) => this.handleRemoveItem(fieldName, itemName, itemToRemove)}
>>>>>>> 277c0d27
            item={fields[fieldName]}
            handleChange={(itemName, value, data) => this.handleGroupChange(fieldName, itemName, value, data)}
            readonly={readonly}
          />
        ))
        }
      </div>
    );
  }
}<|MERGE_RESOLUTION|>--- conflicted
+++ resolved
@@ -15,15 +15,12 @@
     }
   }
 
-<<<<<<< HEAD
-=======
   handleRemoveItem = (groupName, itemName, itemToRemove) => {
     if (this.props.handleRemoveItem) {
       this.props.handleRemoveItem(groupName, itemName, itemToRemove);
     }
   }
 
->>>>>>> 277c0d27
   render() {
     const { fieldsList, fields, readonly } = this.props;
     return (
@@ -33,10 +30,7 @@
             key={`${i}-${fieldName}`}
             items={fields}
             handleAddItem={(itemName) => this.handleAddItem(fieldName, itemName)}
-<<<<<<< HEAD
-=======
             handleRemoveItem={(itemName, itemToRemove) => this.handleRemoveItem(fieldName, itemName, itemToRemove)}
->>>>>>> 277c0d27
             item={fields[fieldName]}
             handleChange={(itemName, value, data) => this.handleGroupChange(fieldName, itemName, value, data)}
             readonly={readonly}
