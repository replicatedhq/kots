import classNames from "classnames";
import PropTypes from "prop-types";
import { Link } from "react-router-dom";

import { isHelmChart } from "@src/utilities/utilities";
import subNavConfig from "@src/config-ui/subNavConfig";

export default function SubNavBar({
  className,
  activeTab,
  app,
  isVeleroInstalled,
  isAccess = false,
  isSnapshots = false,
<<<<<<< HEAD
=======
  isHelmManaged,
  isEmbeddedCluster,
>>>>>>> 63cecc42
}) {
  let { slug } = app;

  if (isHelmChart(app)) {
    slug = `helm/${app.id}`;
  }

  let configSequence = app?.downstream?.currentVersion?.parentSequence;
  let kotsSequence = app?.currentSequence;

  // file view always shows top version on the list
  // config view always shows the deployed version, falling back to the top version if nothing is deployed
  if (app?.downstream?.pendingVersions?.length) {
    if (
      !app?.downstream?.currentVersion ||
      app?.downstream?.gitops?.isConnected
    ) {
      configSequence = app?.downstream?.pendingVersions[0]?.parentSequence;
    }
  }

  const accessConfig = [
    {
      tabName: "configure-ingress",
      displayName: "Configure Ingress",
      to: () => `/access/configure-ingress`,
    },
    {
      tabName: "identity-providers",
      displayName: "Identity Providers",
      to: () => `/access/identity-providers`,
    },
  ];

  const snapshotsConfig = [
    {
      tabName: activeTab === slug ? slug : "snapshots",
      displayName: isEmbeddedCluster ? "Backups" : "Full Snapshots (Instance)",
      to: () => `/snapshots`,
    },
    {
      tabName: "partial",
      displayName: "Partial Snapshots (Application)",
      to: (slug) => `/snapshots/partial/${slug}`,
      hide: isEmbeddedCluster,
    },
    {
      tabName: "settings",
      displayName: "Settings & Schedule",
      to: () => `/snapshots/settings`,
    },
  ];

  return (
    <div className={classNames("details-subnav", className)}>
      <ul>
        {isAccess
          ? accessConfig
              .map((link, idx) => {
                const generatedMenuItem = (
                  <li
                    key={idx}
                    className={`subnav-item ${
                      activeTab === link.tabName && "is-active"
                    }`}
                  >
                    <Link to={link.to()}>{link.displayName}</Link>
                  </li>
                );
                return generatedMenuItem;
              })
              .filter(Boolean)
          : isSnapshots
          ? snapshotsConfig
              .filter((link) => !link.hide)
              .map((link, idx) => {
                const generatedMenuItem = (
                  <li
                    key={idx}
                    className={`subnav-item ${
                      activeTab === link.tabName && "is-active"
                    }`}
                  >
                    <Link to={link.to(slug)}>{link.displayName}</Link>
                  </li>
                );
                return generatedMenuItem;
              })
              .filter(Boolean)
          : subNavConfig
              .map((link, idx) => {
                let hasBadge = false;
                if (link.hasBadge) {
                  hasBadge = link.hasBadge({ app: app || {} });
                }
                const generatedMenuItem = (
                  <li
                    key={idx}
                    className={`subnav-item ${
                      activeTab === link.tabName ? "is-active" : ""
                    }`}
                  >
                    <Link to={link.to(slug, kotsSequence, configSequence)}>
                      {link.displayName}{" "}
                      {hasBadge && <span className="subnav-badge" />}
                    </Link>
                  </li>
                );
                if (link.displayRule) {
                  return (
                    link.displayRule({
                      app: app || {},
<<<<<<< HEAD
=======
                      isHelmManaged,
                      isEmbeddedCluster,
>>>>>>> 63cecc42
                      isIdentityServiceSupported:
                        app.isAppIdentityServiceSupported,
                      isVeleroInstalled,
                    }) && generatedMenuItem
                  );
                }
                return generatedMenuItem;
              })
              .filter(Boolean)}
      </ul>
    </div>
  );
}

SubNavBar.defaultProps = {
  app: {},
};

SubNavBar.propTypes = {
  className: PropTypes.string,
  activeTab: PropTypes.string,
  slug: PropTypes.string,
  app: PropTypes.object,
};<|MERGE_RESOLUTION|>--- conflicted
+++ resolved
@@ -12,11 +12,7 @@
   isVeleroInstalled,
   isAccess = false,
   isSnapshots = false,
-<<<<<<< HEAD
-=======
-  isHelmManaged,
   isEmbeddedCluster,
->>>>>>> 63cecc42
 }) {
   let { slug } = app;
 
@@ -129,11 +125,7 @@
                   return (
                     link.displayRule({
                       app: app || {},
-<<<<<<< HEAD
-=======
-                      isHelmManaged,
                       isEmbeddedCluster,
->>>>>>> 63cecc42
                       isIdentityServiceSupported:
                         app.isAppIdentityServiceSupported,
                       isVeleroInstalled,
