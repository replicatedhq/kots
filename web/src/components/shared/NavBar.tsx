--- conflicted
+++ resolved
@@ -288,15 +288,10 @@
         </div>
         {Utilities.isLoggedIn() && (
           <>
-<<<<<<< HEAD
-            <NavBarDropdown handleLogOut={this.handleLogOut} />
-=======
             <NavBarDropdown
               handleLogOut={this.handleLogOut}
-              isHelmManaged={this.props.isHelmManaged}
               isEmbeddedCluster={isEmbeddedClusterEnabled}
             />
->>>>>>> 63cecc42
           </>
         )}
         {this.props.errLoggingOut && this.props.errLoggingOut.length > 0 && (
