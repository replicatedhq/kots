import listClustersSolo from "./contracts/solo-account/list-clusters/list-clusters";
import createShipCluster from "./contracts/solo-account/create-ship-cluster/create-ship-cluster";
import createGitOpsCluster from "./contracts/solo-account/create-gitops-cluster/create-gitops-cluster";
import createMidstreamWatch from "./contracts/solo-account/create-midstream-watch/create-midstream-watch";
import listWatchesShipCluster from "./contracts/ship-cluster-only/list-watches/list-watches";
import createInitSession from "./contracts/solo-account/create-init-session/create-init-session";
import getWatchVersion from "./contracts/solo-account/get-watch-version/get-watch-version";
import getImageWatchItems from "./contracts/solo-account/list-image-watch-items/list-image-watch-items";
import getWatchVersionGitOps from "./contracts/gitops-cluster-only/get-watch-version/get-watch-version";
import shipauthSignup from "./contracts/auth/shipauth-signup";

describe("ShipAPI GraphQL Pact", () => {
  afterEach(() => global.provider.verify())

<<<<<<< HEAD
  // describe("solo-account:listClusters", () => listClustersSolo() );
  // describe("solo-account:createShipCluster", () => createShipCluster() );
  // describe("solo-account:createGitOpsCluster", () => createGitOpsCluster() );
  // describe("solo-account:createMidstreamWatch", () => createMidstreamWatch() );
  // describe("solo-account:createInitSession", () => createInitSession() );
  // describe("solo-account:getWatchVersion", () => getWatchVersion() );
=======
  describe("solo-account:listClusters", () => listClustersSolo() );
  describe("solo-account:createShipCluster", () => createShipCluster() );
  describe("solo-account:createGitOpsCluster", () => createGitOpsCluster() );
  describe("solo-account:createMidstreamWatch", () => createMidstreamWatch() );
  describe("solo-account:createInitSession", () => createInitSession() );
  describe("solo-account:getWatchVersion", () => getWatchVersion() );
  describe("solo-account:getImageWatchItems", () => getImageWatchItems() );
>>>>>>> 787ccf2c

  // describe("ship-cluster-account:listWatches", () => listWatchesShipCluster() );

  describe("auth:shipAuthSignup", () => shipauthSignup() );

  // describe("gitops-cluster-account:getWatchVersion", () => getWatchVersionGitOps() );
});<|MERGE_RESOLUTION|>--- conflicted
+++ resolved
@@ -12,14 +12,6 @@
 describe("ShipAPI GraphQL Pact", () => {
   afterEach(() => global.provider.verify())
 
-<<<<<<< HEAD
-  // describe("solo-account:listClusters", () => listClustersSolo() );
-  // describe("solo-account:createShipCluster", () => createShipCluster() );
-  // describe("solo-account:createGitOpsCluster", () => createGitOpsCluster() );
-  // describe("solo-account:createMidstreamWatch", () => createMidstreamWatch() );
-  // describe("solo-account:createInitSession", () => createInitSession() );
-  // describe("solo-account:getWatchVersion", () => getWatchVersion() );
-=======
   describe("solo-account:listClusters", () => listClustersSolo() );
   describe("solo-account:createShipCluster", () => createShipCluster() );
   describe("solo-account:createGitOpsCluster", () => createGitOpsCluster() );
@@ -27,7 +19,6 @@
   describe("solo-account:createInitSession", () => createInitSession() );
   describe("solo-account:getWatchVersion", () => getWatchVersion() );
   describe("solo-account:getImageWatchItems", () => getImageWatchItems() );
->>>>>>> 787ccf2c
 
   // describe("ship-cluster-account:listWatches", () => listWatchesShipCluster() );
 
