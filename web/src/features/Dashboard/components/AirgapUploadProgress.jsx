--- conflicted
+++ resolved
@@ -214,15 +214,8 @@
                   let percentage;
 
                   if (image.total > 0 && image.current > 0) {
-<<<<<<< HEAD
-                    (percentage = Math.floor(
-                      (image.current / image.total) * 100
-                    )),
-                      toFixed() + "%";
-=======
                     percentage =
                       Math.round((image.current / image.total) * 100) + "%";
->>>>>>> ec36187c
                     imageProgressBar = (
                       <div className="progressbar">
                         <div
