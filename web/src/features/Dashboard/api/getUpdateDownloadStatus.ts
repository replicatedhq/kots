--- conflicted
+++ resolved
@@ -29,17 +29,19 @@
   return appResponse;
 };
 
-<<<<<<< HEAD
+const makeUpdateStatusResponse = (
+  response: UpdateStatusResponse
+): UpdateStatus => {
+  return {
+    checkingForUpdateError: response.status === "failed",
+    checkingForUpdates: response.status !== "running",
+    checkingUpdateMessage: response.currentMessage,
+    status: response.status,
+  };
+};
+
 export const useUpdateDownloadStatus = () => {
   const selectedApp = useSelectedApp();
-=======
-export const useUpdateDownloadStatus = (
-  onSuccess: (data: UpdateStatusResponse) => void,
-  onError: (error: Error) => void,
-  isBundleUploading: boolean
-) => {
-  const { selectedApp } = useSelectedApp();
->>>>>>> d9c2fce9
 
   return useQuery({
     queryFn: () => getUpdateDownloadStatus(selectedApp?.slug || ""),
