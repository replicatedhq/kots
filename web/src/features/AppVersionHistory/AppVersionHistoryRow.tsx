import React, { useEffect, useState } from "react";
import { Link, RouteComponentProps } from "react-router-dom";
import find from "lodash/find";
import classNames from "classnames";
import ReactTooltip from "react-tooltip";

import Loader from "../../components/shared/Loader";

import { Utilities, getPreflightResultState } from "@src/utilities/utilities";

import { YamlErrors } from "./YamlErrors";
import Icon from "@src/components/Icon";

import { ViewDiffButton } from "@features/VersionDiff/ViewDiffButton";
import { App, Metadata, Version, VersionDownloadStatus } from "@types";

interface Props extends Partial<RouteComponentProps> {
  adminConsoleMetadata: Metadata;
  app: App;
  deployVersion: (version: Version) => void;
  downloadVersion: (version: Version) => void;
  gitopsEnabled: boolean;
  handleActionButtonClicked: () => void;
  handleSelectReleasesToDiff: (version: Version, isChecked: boolean) => void;
  handleViewLogs: (version: Version | null, isFailing: boolean) => void;
  isChecked: boolean;
  isDownloading: boolean;
  isHelmManaged: boolean;
  isNew: boolean;
  newPreflightResults: boolean;
  nothingToCommit: boolean;
  onWhyNoGeneratedDiffClicked: (rowVersion: Version) => void;
  onWhyUnableToGeneratedDiffClicked: (rowVersion: Version) => void;
  onViewDiffClicked: (firstSequence: number, secondSequence: number) => void;
  redeployVersion: (version: Version) => void;
  selectedDiffReleases: boolean;
  showReleaseNotes: (releaseNotes: string) => void;
  showVersionPreviousDownloadStatus: boolean;
  showVersionDownloadingStatus: boolean;
  toggleShowDetailsModal: (
    yamlErrorDetails: string[],
    selectedSequence: number
  ) => void;
  upgradeAdminConsole: (version: Version) => void;
  version: Version;
  versionDownloadStatus: VersionDownloadStatus;
  versionHistory: Version[];
}

function AppVersionHistoryRow(props: Props) {
  // TODO: move this into a selector
  const [showViewDiffButton, setShowViewDiffButton] = useState(
    !props.version.source?.includes("Airgap Install") &&
      !props.version.source?.includes("Online Install")
  );

  useEffect(() => {
    setShowViewDiffButton(
      !props.version.source?.includes("Airgap Install") &&
        !props.version.source?.includes("Online Install")
    );
  }, [props.version.source]);

  const handleSelectReleasesToDiff = () => {
    if (!props.selectedDiffReleases) {
      return;
    }
    if (props.nothingToCommit) {
      return;
    }
    props.handleSelectReleasesToDiff(props.version, !props.isChecked);
  };

  const deployButtonStatus = (version: Version) => {
    if (props.isHelmManaged) {
      const deployedSequence = props.app?.downstream?.currentVersion?.sequence;

      if (version.sequence > deployedSequence) {
        return "Deploy";
      }

      if (version.sequence < deployedSequence) {
        return "Rollback";
      }

      return "Redeploy";
    }

    const app = props.app;
    const downstream = app?.downstream;

    const isCurrentVersion =
      version.sequence === downstream.currentVersion?.sequence;
    const isDeploying = version.status === "deploying";
    const isPastVersion = find(downstream.pastVersions, {
      sequence: version.sequence,
    });
    const needsConfiguration = version.status === "pending_config";
    const isRollback = isPastVersion && version.deployedAt && app.allowRollback;
    const isRedeploy =
      isCurrentVersion &&
      (version.status === "failed" || version.status === "deployed");
    const canUpdateKots =
      version.needsKotsUpgrade &&
      !props.adminConsoleMetadata?.isAirgap &&
      !props.adminConsoleMetadata?.isKurl;

    if (needsConfiguration) {
      return "Configure";
    } else if (downstream?.currentVersion?.sequence == undefined) {
      if (canUpdateKots) {
        return "Upgrade";
      } else {
        return "Deploy";
      }
    } else if (isRedeploy) {
      return "Redeploy";
    } else if (isRollback) {
      return "Rollback";
    } else if (isDeploying) {
      return "Deploying";
    } else if (isCurrentVersion) {
      return "Deployed";
    } else {
      if (canUpdateKots) {
        return "Upgrade";
      } else {
        return "Deploy";
      }
    }
  };

  const getPreflightState = (version: Version) => {
    let preflightsFailed = false;
    let preflightState = "";
    if (version?.preflightResult) {
      const preflightResult = JSON.parse(version.preflightResult);
      preflightState = getPreflightResultState(preflightResult);
      preflightsFailed = preflightState === "fail";
    }
    return {
      preflightsFailed,
      preflightState,
      preflightSkipped: version?.preflightSkipped,
    };
  };

  const renderReleaseNotes = (version: Version) => {
    if (!version?.releaseNotes) {
      return null;
    }
    return (
      <div>
        <Icon
          icon="release-notes"
          size={24}
          onClick={() => props.showReleaseNotes(version?.releaseNotes)}
          data-tip="View release notes"
          className="u-marginRight--10 clickable"
        />
        <ReactTooltip effect="solid" className="replicated-tooltip" />
      </div>
    );
  };

  const isActionButtonDisabled = (version: Version) => {
    if (props.isHelmManaged) {
      return false;
    }
    if (version.status === "deploying") {
      return true;
    }
    if (version.status === "pending_config") {
      return false;
    }
    if (version.status === "pending_download") {
      return false;
    }
    return !version.isDeployable;
  };

  const renderVersionAction = (version: Version) => {
    const app = props.app;
    const downstream = app?.downstream;
    const { newPreflightResults } = props;

    let actionFn = props.deployVersion;
    if (props.isHelmManaged) {
      actionFn = () => {};
    } else if (version.needsKotsUpgrade) {
      actionFn = props.upgradeAdminConsole;
    } else if (version.status === "pending_download") {
      actionFn = props.downloadVersion;
    } else if (version.status === "failed" || version.status === "deployed") {
      actionFn = props.redeployVersion;
    }

    if (version.status === "pending_download") {
      let buttonText = "Download";
      if (props.isDownloading) {
        buttonText = "Downloading";
      } else if (version.needsKotsUpgrade) {
        buttonText = "Upgrade";
      }
      return (
        <div className="flex flex1 justifyContent--flexEnd alignItems--center">
          {renderReleaseNotes(version)}
          <button
            className={"btn secondary blue"}
            disabled={props.isDownloading}
            onClick={() => actionFn(version)}
          >
            {buttonText}
          </button>
        </div>
      );
    }

    const isCurrentVersion =
      version.sequence === downstream.currentVersion?.sequence;
    const isLatestVersion = version.sequence === app.currentSequence;
    const isPendingVersion = find(downstream.pendingVersions, {
      sequence: version.sequence,
    });
    const isPastVersion = find(downstream.pastVersions, {
      sequence: version.sequence,
    });
    const isPendingDeployedVersion = find(downstream.pendingVersions, {
      sequence: version.sequence,
      status: "deployed",
    });
    const needsConfiguration = version.status === "pending_config";
    const showActions = !isPastVersion || app.allowRollback;
    const isRedeploy =
      isCurrentVersion &&
      (version.status === "failed" || version.status === "deployed");
    const isRollback = isPastVersion && version.deployedAt && app.allowRollback;

    const isSecondaryBtn =
      isPastVersion || needsConfiguration || (isRedeploy && !isRollback);
    const isPrimaryButton = !isSecondaryBtn && !isRedeploy && !isRollback;
    const editableConfig =
      isCurrentVersion || isLatestVersion || isPendingVersion?.semver;

    const showDeployLogs =
      (isPastVersion ||
        isCurrentVersion ||
        isPendingDeployedVersion ||
        version?.status === "superseded") &&
      version?.status !== "pending";

    let tooltipTip;
    if (editableConfig) {
      tooltipTip = "Edit config";
    } else {
      tooltipTip = "View config";
    }

    const preflightState = getPreflightState(version);
    let checksStatusText;
    if (preflightState.preflightsFailed) {
      checksStatusText = "Checks failed";
    } else if (preflightState.preflightState === "warn") {
      checksStatusText = "Checks passed with warnings";
    } else {
      checksStatusText = "Checks passed";
    }

    let configScreenURL = `/app/${app.slug}/config/${version.sequence}`;
    if (props.isHelmManaged && version.status.startsWith("pending")) {
      configScreenURL = `${configScreenURL}?isPending=true&semver=${version.semver}`;
    }

    if (downstream.gitops?.isConnected) {
      if (version.gitDeployable === false) {
        return (
          <div
            className={
              props.nothingToCommit && props.selectedDiffReleases
                ? "u-opacity--half"
                : ""
            }
          >
            Nothing to commit
          </div>
        );
      }
      if (!version.commitUrl) {
        return (
          <div className="flex flex1 justifyContent--flexEnd alignItems--center">
            {renderReleaseNotes(version)}
            <>
              {version.status === "pending_preflight" ? (
                <div className="u-position--relative">
                  <Loader size="30" />
                  <p className="checks-running-text u-fontSize--small u-lineHeight--normal u-fontWeight--medium">
                    Running checks
                  </p>
                </div>
              ) : preflightState.preflightState !== "" ? (
                <>
                  <Link
                    to={`/app/${app?.slug}/downstreams/${app?.downstream.cluster?.slug}/version-history/preflight/${version?.sequence}`}
                    className="u-position--relative u-marginRight--10"
                    data-tip="View preflight checks"
                  >
                    <Icon
                      icon="preflight-checks"
                      size={22}
                      className="clickable"
                    />
                    {preflightState.preflightsFailed ||
                    preflightState.preflightState === "warn" ||
                    newPreflightResults ? (
                      <>
                        {preflightState.preflightsFailed ? (
                          <Icon
                            icon={"warning-circle-filled"}
                            size={12}
                            className="version-row-preflight-status-icon error-color"
                          />
                        ) : preflightState.preflightState === "warn" ? (
                          <Icon
                            icon={"warning"}
                            size={12}
                            className="version-row-preflight-status-icon warning-color"
                          />
                        ) : (
                          ""
                        )}
                        <p
                          className={`checks-running-text u-fontSize--small u-lineHeight--normal u-fontWeight--medium ${
                            preflightState.preflightsFailed
                              ? "err"
                              : preflightState.preflightState === "warn"
                              ? "warning"
                              : newPreflightResults
                              ? "success"
                              : ""
                          }
                           ${
                             !showDeployLogs && !showActions
                               ? "without-btns"
                               : ""
                           }`}
                        >
                          {checksStatusText}
                        </p>
                      </>
                    ) : null}
                  </Link>
                  <ReactTooltip effect="solid" className="replicated-tooltip" />
                </>
              ) : null}
            </>
          </div>
        );
      }
      return (
        <div className="flex flex1 justifyContent--flexEnd alignItems--center">
          {renderReleaseNotes(version)}
          <div>
            {version.status === "pending_preflight" ? (
              <div className="u-position--relative">
                <Loader size="30" />
                <p className="checks-running-text u-fontSize--small u-lineHeight--normal u-fontWeight--medium">
                  Running checks
                </p>
              </div>
            ) : preflightState.preflightState !== "" ? (
              <>
                <Link
                  to={`/app/${app?.slug}/downstreams/${app?.downstream.cluster?.slug}/version-history/preflight/${version?.sequence}`}
                  className="u-position--relative u-marginRight--10"
                  data-tip="View preflight checks"
                >
                  <Icon
                    icon="preflight-checks"
                    size={20}
                    className="clickable"
                  />
                  {preflightState.preflightsFailed ||
                  preflightState.preflightState === "warn" ||
                  newPreflightResults ? (
                    <>
                      {preflightState.preflightsFailed ? (
                        <Icon
                          icon={"warning-circle-filled"}
                          size={12}
                          className="version-row-preflight-status-icon error-color"
                        />
                      ) : preflightState.preflightState === "warn" ? (
                        <Icon
                          icon={"warning"}
                          size={12}
                          className="version-row-preflight-status-icon warning-color"
                        />
                      ) : (
                        ""
                      )}
                      <p
                        className={`checks-running-text u-fontSize--small u-lineHeight--normal u-fontWeight--medium ${
                          preflightState.preflightsFailed
                            ? "err"
                            : preflightState.preflightState === "warn"
                            ? "warning"
                            : newPreflightResults
                            ? "success"
                            : ""
                        }
                          ${
                            !showDeployLogs && !showActions
                              ? "without-btns"
                              : ""
                          }`}
                      >
                        {checksStatusText}
                      </p>
                    </>
                  ) : null}
                </Link>
                <ReactTooltip effect="solid" className="replicated-tooltip" />
              </>
            ) : null}
          </div>
          <button
            className="btn primary blue u-marginLeft--10"
            onClick={() => window.open(version.commitUrl, "_blank")}
          >
            View commit
          </button>
        </div>
      );
    }

    return (
      <div className="flex flex1 justifyContent--flexEnd alignItems--center">
        {renderReleaseNotes(version)}

        <div>
          {version.status === "pending_preflight" ? (
            <div className="u-marginRight--10 u-position--relative">
              <Loader size="30" />
              <p className="checks-running-text u-fontSize--small u-lineHeight--normal u-fontWeight--medium">
                Running checks
              </p>
            </div>
          ) : preflightState.preflightState !== "" ? (
            <>
              <Link
                to={`/app/${app?.slug}/downstreams/${app?.downstream.cluster?.slug}/version-history/preflight/${version?.sequence}`}
                className="u-position--relative u-marginRight--10"
                data-tip="View preflight checks"
              >
                <Icon icon="preflight-checks" size={20} className="clickable" />
                {preflightState.preflightsFailed ||
                preflightState.preflightState === "warn" ||
                newPreflightResults ? (
                  <>
                    {preflightState.preflightsFailed ? (
                      <Icon
                        icon={"warning-circle-filled"}
                        size={12}
                        className="version-row-preflight-status-icon error-color"
                      />
                    ) : preflightState.preflightState === "warn" ? (
                      <Icon
                        icon={"warning"}
                        size={12}
                        className="version-row-preflight-status-icon warning-color"
                      />
                    ) : (
                      ""
                    )}
                    <p
                      className={`checks-running-text u-fontSize--small u-lineHeight--normal u-fontWeight--medium ${
                        preflightState.preflightsFailed
                          ? "err"
                          : preflightState.preflightState === "warn"
                          ? "warning"
                          : newPreflightResults
                          ? "success"
                          : ""
                      }
                      ${!showDeployLogs && !showActions ? "without-btns" : ""}
                      `}
                    >
                      {checksStatusText}
                    </p>
                  </>
                ) : null}
              </Link>
              <ReactTooltip effect="solid" className="replicated-tooltip" />
            </>
          ) : null}
        </div>
        {version.hasConfig && (
          <div className="flex alignItems--center">
            <Link to={configScreenURL} data-tip={tooltipTip}>
              <Icon
                icon={editableConfig ? "edit-config" : "view-config"}
                size={22}
              />
            </Link>
            <ReactTooltip effect="solid" className="replicated-tooltip" />
          </div>
        )}
        {showDeployLogs ? (
          <div className="u-marginLeft--10">
            <span
              onClick={() =>
                props.handleViewLogs(version, version?.status === "failed")
              }
              data-tip="View deploy logs"
            >
              <Icon icon="view-logs" size={22} className="clickable" />
            </span>
            <ReactTooltip effect="solid" className="replicated-tooltip" />
            {version.status === "failed" ? (
              <div className="u-position--relative">
                <Icon icon="preflight-checks" size={20} className="clickable" />
                <Icon
                  icon={"warning-circle-filled"}
                  size={12}
                  className="version-row-preflight-status-icon error-color"
                  style={{ left: "15px", top: "-6px" }}
                />
              </div>
            ) : null}
          </div>
        ) : null}
        {showActions && (
          <div className="flex alignItems--center">
            <button
              className={classNames("btn u-marginLeft--10", {
                "secondary dark": isRollback,
                "secondary blue": isSecondaryBtn,
                "primary blue": isPrimaryButton,
              })}
              disabled={isActionButtonDisabled(version)}
              onClick={() => {
                props.handleActionButtonClicked();
                if (needsConfiguration) {
                  props?.history?.push(configScreenURL);
                  return null;
                }
                if (isRollback) {
                  actionFn(version);
                  return null;
                }

                actionFn(version);
                return null;
              }}
            >
              <span
                key={version.nonDeployableCause}
                data-tip-disable={!isActionButtonDisabled(version)}
                data-tip={version.nonDeployableCause}
                data-for="disable-deployment-tooltip"
              >
                {deployButtonStatus(version)}
              </span>
            </button>
            <ReactTooltip effect="solid" id="disable-deployment-tooltip" />
          </div>
        )}
      </div>
    );
  };

  const renderVersionStatus = (version: Version) => {
    const app = props.app;
    const downstream = app?.downstream;
    if (!downstream) {
      return null;
    }

    const isPastVersion = find(downstream.pastVersions, {
      sequence: version.sequence,
    });
    const isPendingDeployedVersion = find(downstream.pendingVersions, {
      sequence: version.sequence,
      status: "deployed",
    });

    if (!isPastVersion && !isPendingDeployedVersion) {
      if (version.status === "deployed" || version.status === "merged") {
        return (
          <div>
            <span
              className="status-tag success flex-auto u-cursor--default"
              data-tip={
                version.deployedAt
                  ? `${"Deployed"} ${Utilities.dateFormat(
                      version.deployedAt,
                      "MMMM D, YYYY @ hh:mm a z"
                    )}`
                  : "Unable to find deployed at date"
              }
            >
              Currently {version.status.replace("_", " ")} version
            </span>
            <ReactTooltip effect="solid" className="replicated-tooltip" />
            {version.preflightSkipped && (
              <p
                style={{ maxWidth: "200px" }}
                className="u-textColor--bodyCopy u-fontSize--small u-fontWeight--medium u-lineHeight--normal u-marginTop--5"
              >
                This version was deployed before preflight checks had completed
              </p>
            )}
          </div>
        );
      } else if (version.status === "failed") {
        return (
          <div className="flex alignItems--center">
            <span className="status-tag failed flex-auto u-marginRight--10">
              Deploy Failed
            </span>
            <span
              className="link u-fontSize--small"
              onClick={() => props.handleViewLogs(version, true)}
            >
              View deploy logs
            </span>
            {version.preflightSkipped && (
              <p
                style={{ maxWidth: "200px" }}
                className="u-textColor--bodyCopy u-fontSize--small u-fontWeight--medium u-lineHeight--normal u-marginTop--5"
              >
                This version was deployed before preflight checks had completed
              </p>
            )}
          </div>
        );
      } else if (version.status === "deploying") {
        return (
          <span className="flex alignItems--center u-fontSize--small u-lineHeight--normal u-textColor--bodyCopy u-fontWeight--medium">
            <Loader
              className="flex alignItems--center u-marginRight--5"
              size="16"
            />
            Deploying
          </span>
        );
      } else if (version.status !== "pending") {
        return (
          <span className="status-tag unknown flex-atuo">
            {" "}
            {Utilities.toTitleCase(version.status).replace("_", " ")}{" "}
          </span>
        );
      }
    } else {
      if (version.status === "deployed" || version.status === "merged") {
        return (
          <div>
            <span
              className="status-tag unknown flex-auto u-cursor--default"
              data-tip={
                version.deployedAt
                  ? `Deployed ${Utilities.dateFormat(
                      version.deployedAt,
                      "MMMM D, YYYY @ hh:mm a z"
                    )}`
                  : "Unable to find deployed at date"
              }
            >
              Previously deployed
            </span>
            <ReactTooltip effect="solid" className="replicated-tooltip" />
          </div>
        );
      } else if (version.status === "pending") {
        return (
          <span className="status-tag skipped flex-auto">Version skipped</span>
        );
      } else if (version.status === "failed") {
        return (
          <div className="flex alignItems--center">
            <span className="status-tag failed flex-auto u-marginRight--10">
              Deploy Failed
            </span>
            <span
              className="link u-fontSize--small"
              onClick={() => props.handleViewLogs(version, true)}
            >
              View deploy logs
            </span>
          </div>
        );
      } else if (version.status === "deploying") {
        return (
          <span className="flex alignItems--center u-fontSize--small u-lineHeight--normal u-textColor--bodyCopy u-fontWeight--medium">
            <Loader
              className="flex alignItems--center u-marginRight--5"
              size="16"
            />
            Deploying
          </span>
        );
      } else if (version.status === "pending_download") {
        return (
          <div className="flex alignItems--center">
            <span className="status-tag unknown flex-auto u-marginRight--10">
              Pending download
            </span>
          </div>
        );
      } else {
        return (
          <span className="status-tag unknown flex-auto">
            {" "}
            {Utilities.toTitleCase(version.status).replace("_", " ")}{" "}
          </span>
        );
      }
    }
  };

  const {
    version,
    selectedDiffReleases,
    nothingToCommit,
    isChecked,
    isNew,
    gitopsEnabled,
    newPreflightResults,
    isHelmManaged,
  } = props;

  let showSequence = true;
  if (isHelmManaged && version.status.startsWith("pending")) {
    showSequence = false;
  }

  let sequenceLabel = "Sequence";
  if (isHelmManaged) {
    sequenceLabel = "Revision";
  }

  // Old Helm charts will not have any timestamps, so don't show current time when they are missing because it's misleading.
  let releasedTs = "";
  const tsFormat = "MM/DD/YY @ hh:mm a z";
  if (version.upstreamReleasedAt) {
    releasedTs = Utilities.dateFormat(version.upstreamReleasedAt, tsFormat);
  }

  return (
    <div
      key={version.sequence}
      className={classNames(
        `card-item VersionHistoryRowWrapper ${version.status} flex-column justifyContent--center u-padding--15`,
        {
          overlay: selectedDiffReleases,
          disabled: nothingToCommit,
          selected: isChecked && !nothingToCommit,
          "is-new": isNew,
          "show-preflight-passed-text": newPreflightResults,
        }
      )}
      style={{ minHeight: "60px" }}
      onClick={handleSelectReleasesToDiff}
    >
      <>
        <div className="VersionHistoryRow flex flex-auto">
          {selectedDiffReleases && (
            <div
              className={classNames(
                "checkbox u-marginRight--20",
                { checked: isChecked && !nothingToCommit },
                { disabled: nothingToCommit }
              )}
            />
          )}
          <div
            className={`${
              nothingToCommit && selectedDiffReleases && "u-opacity--half"
            } flex-column flex1 u-paddingRight--20`}
          >
            <div className="flex alignItems--center">
              <p className="u-fontSize--header2 u-fontWeight--bold u-lineHeight--medium card-item-title">
                {version.versionLabel || version.title}
              </p>
              {showSequence && (
                <p
                  className="u-fontSize--small u-textColor--bodyCopy u-fontWeight--medium u-marginLeft--10"
                  style={{ marginTop: "2px" }}
                >
                  {sequenceLabel} {version.sequence}
                </p>
              )}
              {version.isRequired && (
                <span className="status-tag required u-marginLeft--10">
                  {" "}
                  Required{" "}
                </span>
              )}
            </div>
            {releasedTs && (
              <p className="u-fontSize--small u-fontWeight--medium u-textColor--bodyCopy u-marginTop--5">
                {" "}
                Released{" "}
                <span className="u-fontWeight--bold">{releasedTs}</span>
              </p>
            )}
            {showViewDiffButton && (
              <ViewDiffButton
                onWhyNoGeneratedDiffClicked={props.onWhyNoGeneratedDiffClicked}
                onWhyUnableToGeneratedDiffClicked={
                  props.onWhyUnableToGeneratedDiffClicked
                }
                onViewDiffClicked={(firstSequence, secondSequence) =>
                  props.onViewDiffClicked(firstSequence, secondSequence)
                }
                version={props.version}
                versionHistory={props.versionHistory}
              />
            )}
            {version.yamlErrors && (
              <YamlErrors
                yamlErrors={version.yamlErrors}
                handleShowDetailsClicked={() =>
                  props.toggleShowDetailsModal(
                    version.yamlErrors,
                    version.sequence
                  )
                }
              />
            )}
          </div>
<<<<<<< HEAD
          <div
            className={`${
              nothingToCommit && selectedDiffReleases && "u-opacity--half"
            } flex-column flex1 justifyContent--center`}
          >
            <p className="u-fontSize--small u-fontWeight--bold u-textColor--lightAccent u-lineHeight--default">
              {version.source}
            </p>
            {gitopsEnabled && version.status !== "pending_download" ? null : (
              <div className="flex flex-auto u-marginTop--10">
                {renderVersionStatus(version)}
              </div>
            )}
          </div>
          <div
            className={`${
              nothingToCommit && selectedDiffReleases && "u-opacity--half"
            } flex-column flex-auto alignItems--flexEnd justifyContent--center`}
          >
            {renderVersionAction(version)}
          </div>
        </div>
        {props.renderVersionDownloadStatus(version)}
      </>
    </div>
  );
=======
          {this.props.showVersionPreviousDownloadStatus && (
            <div className="flex alignItems--center justifyContent--flexEnd">
              <span
                className={`u-textColor--bodyCopy u-fontWeight--medium u-fontSize--small u-lineHeight--default ${
                  version.downloadStatus.status === "failed"
                    ? "u-textColor--error"
                    : ""
                }`}
              >
                {version.downloadStatus.message}
              </span>
            </div>
          )}
          {this.props.showVersionDownloadingStatus && (
            <div className="flex alignItems--center justifyContent--flexEnd">
              {this.props.versionDownloadStatus?.downloadingVersion && (
                <Loader className="u-marginRight--5" size="15" />
              )}
              <span
                className={`u-textColor--bodyCopy u-fontWeight--medium u-fontSize--small u-lineHeight--default ${
                  this.props.versionDownloadStatus?.downloadingVersionError
                    ? "u-textColor--error"
                    : ""
                }`}
              >
                {this.props.versionDownloadStatus?.downloadingVersionMessage
                  ? this.props.versionDownloadStatus?.downloadingVersionMessage
                  : this.props.versionDownloadStatus?.downloadingVersion
                  ? "Downloading"
                  : ""}
              </span>
            </div>
          )}
        </>
      </div>
    );
  }
>>>>>>> 07ed35d0
}

export { AppVersionHistoryRow };<|MERGE_RESOLUTION|>--- conflicted
+++ resolved
@@ -830,7 +830,6 @@
               />
             )}
           </div>
-<<<<<<< HEAD
           <div
             className={`${
               nothingToCommit && selectedDiffReleases && "u-opacity--half"
@@ -853,49 +852,42 @@
             {renderVersionAction(version)}
           </div>
         </div>
-        {props.renderVersionDownloadStatus(version)}
+        {props.showVersionPreviousDownloadStatus && (
+          <div className="flex alignItems--center justifyContent--flexEnd">
+            <span
+              className={`u-textColor--bodyCopy u-fontWeight--medium u-fontSize--small u-lineHeight--default ${
+                version.downloadStatus.status === "failed"
+                  ? "u-textColor--error"
+                  : ""
+              }`}
+            >
+              {version.downloadStatus.message}
+            </span>
+          </div>
+        )}
+        {props.showVersionDownloadingStatus && (
+          <div className="flex alignItems--center justifyContent--flexEnd">
+            {props.versionDownloadStatus?.downloadingVersion && (
+              <Loader className="u-marginRight--5" size="15" />
+            )}
+            <span
+              className={`u-textColor--bodyCopy u-fontWeight--medium u-fontSize--small u-lineHeight--default ${
+                props.versionDownloadStatus?.downloadingVersionError
+                  ? "u-textColor--error"
+                  : ""
+              }`}
+            >
+              {props.versionDownloadStatus?.downloadingVersionMessage
+                ? props.versionDownloadStatus?.downloadingVersionMessage
+                : props.versionDownloadStatus?.downloadingVersion
+                ? "Downloading"
+                : ""}
+            </span>
+          </div>
+        )}
       </>
     </div>
   );
-=======
-          {this.props.showVersionPreviousDownloadStatus && (
-            <div className="flex alignItems--center justifyContent--flexEnd">
-              <span
-                className={`u-textColor--bodyCopy u-fontWeight--medium u-fontSize--small u-lineHeight--default ${
-                  version.downloadStatus.status === "failed"
-                    ? "u-textColor--error"
-                    : ""
-                }`}
-              >
-                {version.downloadStatus.message}
-              </span>
-            </div>
-          )}
-          {this.props.showVersionDownloadingStatus && (
-            <div className="flex alignItems--center justifyContent--flexEnd">
-              {this.props.versionDownloadStatus?.downloadingVersion && (
-                <Loader className="u-marginRight--5" size="15" />
-              )}
-              <span
-                className={`u-textColor--bodyCopy u-fontWeight--medium u-fontSize--small u-lineHeight--default ${
-                  this.props.versionDownloadStatus?.downloadingVersionError
-                    ? "u-textColor--error"
-                    : ""
-                }`}
-              >
-                {this.props.versionDownloadStatus?.downloadingVersionMessage
-                  ? this.props.versionDownloadStatus?.downloadingVersionMessage
-                  : this.props.versionDownloadStatus?.downloadingVersion
-                  ? "Downloading"
-                  : ""}
-              </span>
-            </div>
-          )}
-        </>
-      </div>
-    );
-  }
->>>>>>> 07ed35d0
 }
 
 export { AppVersionHistoryRow };