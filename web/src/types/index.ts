--- conflicted
+++ resolved
@@ -41,8 +41,14 @@
   licenseType: string;
 };
 
-<<<<<<< HEAD
-=======
+type AppStatus = {
+  appId: string;
+  resourceStates: ResourceStates[];
+  sequence: number;
+  state: string;
+  updatedAt: string;
+};
+
 export type AppStatusState =
   | "degraded"
   | "degrading"
@@ -51,28 +57,16 @@
   | "unavailable"
   | "updating";
 
->>>>>>> 286be3ec
-type AppStatus = {
-  appId: string;
-  resourceStates: ResourceStates[];
-  sequence: number;
-  state: AppStatusState;
-  updatedAt: string;
-};
-
 export type Credentials = {
   username: string;
   password: string;
 };
 
-<<<<<<< HEAD
 export type DashboardActionLink = {
   title: string;
   uri: string;
 };
 
-=======
->>>>>>> 286be3ec
 export type DashboardResponse = {
   appStatus: AppStatus | null;
   metrics: string[];
@@ -123,14 +117,6 @@
   navbarLogo: string | null;
 };
 
-export type ResourceStates = {
-  kind: string;
-  name: string;
-  namespace: string;
-  // from https://github.com/replicatedhq/kots/blob/84b7e4e0e9275bb200a36be69691c4944eb8cf8f/pkg/appstate/types/types.go#L10-L14
-  state: AppStatusState;
-};
-
 export type Version = {
   parentSequence: number;
   semver: string;
