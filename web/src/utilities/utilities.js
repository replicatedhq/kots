// TODO: fix linting issues
/* eslint-disable */
import dayjs from "dayjs";
import relativeTime from "dayjs/plugin/relativeTime";
import timezone from "dayjs/plugin/timezone";
import advanced from "dayjs/plugin/advancedFormat";
import Cookies from "universal-cookie";
import utc from "dayjs/plugin/utc";
import queryString from "query-string";
import sortBy from "lodash/sortBy";
import cronstrue from "cronstrue";
import size from "lodash/size";
import each from "lodash/each";
import find from "lodash/find";
import trim from "lodash/trim";
import * as jsdiff from "diff";
import zlib from "zlib";
import yaml from "js-yaml";
import tar from "tar-stream";
import fileReaderStream from "filereader-stream";
import deploymentStatusIcon from "../assets/deployment-status.svg";

dayjs.extend(timezone);
dayjs.extend(utc);
dayjs.extend(advanced);
dayjs.extend(relativeTime);

/**
 * Takes a system file and returns its content
 *
 * @param {Object} file the system file object
 * @return {String}
 */
export function getFileContent(file) {
  return new Promise((resolve, reject) => {
    let content = "";
    const reader = new FileReader();
    reader.onloadend = function (e) {
      content = e.target.result;
      resolve(content);
    };
    reader.onerror = function (e) {
      reject(e);
    };
    reader.readAsArrayBuffer(file);
  });
}

/**
 * Retrieves the type of application via a watched app's metadata
 *
 * @param {Object} watch The watched application to check
 * @return {String} one of {"replicated.app"|"helm"}
 */
export function getApplicationType(watch) {
  try {
    const { metadata } = watch;
    if (!metadata || metadata === "null") {
      return "";
    }
    const parsedMetadata = JSON.parse(metadata);
    return parsedMetadata.applicationType;
  } catch (error) {
    console.error(error);
    return "Error fetching applicationType";
  }
}

/**
 * @param {String} - Returns the commit SHA of the current build
 */
export function getBuildVersion() {
  return process.env.KOTSADM_BUILD_VERSION;
}

/**
 * @param {Array} - the features flag array
 * @param {String} - name of feature to check
 */
export function isFeatureEnabled(featureArr, featureName) {
  if (!featureArr || featureArr.length === 0) {
    return false;
  }
  return featureArr.includes(featureName);
}

export function parseIconUri(uri) {
  const splitUri = uri.split("?");
  if (splitUri.length < 2) {
    return {
      uri: deploymentStatusIcon,
      dimensions: {
        w: 17,
        h: 17,
      },
    };
  }
  return {
    uri: deploymentStatusIcon,
    dimensions: queryString.parse(splitUri[1]),
  };
}

export function calculateTimeDifference(start, end) {
  const date1 = dayjs(start);
  const date2 = dayjs(end);
  const seconds = date2.diff(date1, "s");
  let formattedDiff;
  if (seconds >= 3600) {
    const hourDiff = date2.diff(date1, "h");
    formattedDiff = `${hourDiff} hour${hourDiff === 1 ? "" : "s"}`;
  } else if (seconds >= 60) {
    const minuteDiff = date2.diff(date1, "m");
    formattedDiff = `${minuteDiff} minute${minuteDiff === 1 ? "" : "s"}`;
  } else {
    formattedDiff = `${seconds} second${seconds === 1 ? "" : "s"}`;
  }

  return formattedDiff;
}

export function secondsAgo(time) {
  const date1 = dayjs(time);
  return dayjs().diff(date1, "s");
}

/**
 * Retrieves the type of application via a watched app's metadata
 *
 * @param {String} text The string you're checking to see if it needs resizing
 * @param {Int}    maxWidth The maximum width of the texts container
 * @param {String} defaultFontSize The default font-size of the string (ex 32px)
 * @param {Int} minFontSize The minimum font-size the string can be (ex 18)
 * @return {String} new font-size for text to fit one line (ex 28px)
 */
export function dynamicallyResizeText(text, maxWidth, defaultFontSize) {
  let size;
  const resizerElm = document.createElement("p");
  resizerElm.textContent = text;
  resizerElm.classList.add("u-fontWeight--bold");
  resizerElm.style.visibility = "hidden";
  resizerElm.style.zIndex = "-1";
  resizerElm.style.position = "absolute";
  resizerElm.style.fontSize = defaultFontSize;
  document.body.appendChild(resizerElm);

  const resizerWidth = () => resizerElm.getBoundingClientRect().width;
  const resizerFontSize = () => parseInt(resizerElm.style.fontSize, 10);
  if (resizerWidth() - maxWidth < 300) {
    resizerElm.remove();
    size = defaultFontSize;
  }

  // if the difference between the resizer width and the max width is greater than 350px, then resize the font
  while (resizerWidth() - maxWidth >= 350) {
    // do not let resizeFontSize go below 24px
    if (resizerFontSize > 24) {
      resizerElm.style.fontSize = `${size - 1}px`;
      size = resizerFontSize;
    } else {
      return `24px`;
    }
  }

  resizerElm.remove();
  if (size < 24) {
    return "24px";
  }
  return size;
}

export function sortAnalyzers(bundleInsight) {
  return sortBy(bundleInsight, (item) => {
    switch (item.severity) {
      case "error":
        return 1;
      case "warn":
        return 2;
      case "info":
        return 3;
      case "debug":
        return 4;
      default:
        return 1;
    }
  });
}

export function getCronInterval(frequency) {
  switch (frequency) {
    case "0 * * * *":
      return "hourly";
    case "0 0 * * *":
      return "daily";
    case "0 0 * * MON":
      return "weekly";
    default:
      return "custom";
  }
}

export function getCronFrequency(schedule) {
  switch (schedule) {
    case "hourly":
      return "0 * * * *";
    case "daily":
      return "0 0 * * *";
    default:
      return "0 0 * * MON";
  }
}

export function getReadableCronDescriptor(expression) {
  if (expression == "@hourly") {
    expression = "0 * * * *";
  } else if (expression == "@daily") {
    expression = "0 0 * * *";
  } else if (expression == "@weekly") {
    expression = "0 0 * * 0";
  }
  return cronstrue.toString(expression);
}

export function getGitOpsUri(
  provider,
  ownerRepo,
  hostname = "",
  httpPort = ""
) {
  const owner = (ownerRepo.split("/").length && ownerRepo.split("/")[0]) || "";
  const repo =
    (ownerRepo.split("/").length > 1 && ownerRepo.split("/")[1]) || "";

  switch (provider) {
    case "github":
      return `https://github.com/${ownerRepo}`;
    case "github_enterprise":
      return `https://${hostname}/${ownerRepo}`;
    case "gitlab":
      return `https://gitlab.com/${ownerRepo}`;
    case "gitlab_enterprise":
      return `https://${hostname}/${ownerRepo}`;
    case "bitbucket":
      return `https://bitbucket.org/${ownerRepo}`;
    case "bitbucket_server":
      return `https://${hostname}:${httpPort}/projects/${owner}/repos/${repo}`;
    default:
      return `https://github.com/${ownerRepo}`;
  }
}

export function getGitOpsServiceSite(provider, hostname = "") {
  switch (provider) {
    case "github":
      return "github.com";
    case "github_enterprise":
      return hostname;
    case "gitlab":
      return "gitlab.com";
    case "gitlab_enterprise":
      return hostname;
    case "bitbucket":
      return "bitbucket.org";
    case "bitbucket_server":
      return hostname;
    default:
      return "github.com";
  }
}

export function getReadableGitOpsProviderName(provider) {
  switch (provider) {
    case "github":
      return "GitHub";
    case "github_enterprise":
      return "GitHub Enterprise";
    case "gitlab":
      return "GitLab";
    case "gitlab_enterprise":
      return "GitLab Enterprise";
    case "bitbucket":
      return "Bitbucket";
    case "bitbucket_server":
      return "Bitbucket Server";
    default:
      return "GitHub";
  }
}

export function getAddKeyUri(gitops, ownerRepo) {
  const gitUri = gitops?.uri;
  const provider = gitops?.provider;
  const hostname = gitops?.hostname;
  const httpPort = gitops?.httpPort;
  const isGitlab = provider === "gitlab" || provider === "gitlab_enterprise";
  const isBitbucket = provider === "bitbucket";
  const isBitbucketServer = provider === "bitbucket_server";

  let addKeyUri = `${gitUri}/settings/keys/new`;
  if (isGitlab) {
    addKeyUri = `${gitUri}/-/settings/repository`;
  } else if (isBitbucket) {
    const owner = ownerRepo.split("/").length && ownerRepo.split("/")[0];
    addKeyUri = `https://bitbucket.org/account/user/${owner}/ssh-keys/`;
  } else if (isBitbucketServer) {
    const project = ownerRepo.split("/").length && ownerRepo.split("/")[0];
    const repo = ownerRepo.split("/").length > 1 && ownerRepo.split("/")[1];
    addKeyUri = `https://${hostname}:${httpPort}/plugins/servlet/ssh/projects/${project}/repos/${repo}/keys`;
  }

  return addKeyUri;
}

export function requiresHostname(provider) {
  return (
    provider === "gitlab_enterprise" ||
    provider === "github_enterprise" ||
    provider === "bitbucket_server" ||
    provider === "other"
  );
}

/**
 * @param {Number} numerator
 * @param {Number} denominator
 * @return {String} danger, warning or check
 */
export function getPercentageStatus(numerator, denominator) {
  if (!numerator || !denominator) {
    return "unknown";
  }
  const percentage = numerator / denominator;
  return percentage < 0.1 ? "danger" : percentage < 0.25 ? "warning" : "check";
}

export function getLicenseExpiryDate(license) {
  if (!license) {
    return "";
  }
  if (
    !license.expiresAt ||
    license.expiresAt === "" ||
    license.expiresAt === "0001-01-01T00:00:00Z"
  ) {
    return "Never";
  }
  return Utilities.dateFormat(license.expiresAt, "MMM D, YYYY", false);
}

export function rootPath(path) {
  if (path[0] !== "/") {
    return (path = `/${path}`);
  }
  return path;
}

export function getFileFormat(selectedFile) {
  if (selectedFile === "") {
    return "text";
  }
  const isYaml =
    selectedFile.includes(".human") ||
    selectedFile.includes(".yaml") ||
    selectedFile.includes(".yml");
  if (selectedFile.includes(".json")) {
    return "json";
  }
  if (isYaml) {
    return "yaml";
  }
  return "text";
}

export function diffContent(oldContent, newContent) {
  let addedLines = 0;
  let removedLines = 0;

  const diffs = jsdiff.diffLines(oldContent, newContent);
  diffs.forEach((part) => {
    if (part.added) {
      addedLines += part.count;
    }
    if (part.removed) {
      removedLines += part.count;
    }
  });

  return {
    addedLines,
    removedLines,
    changes: addedLines + removedLines,
  };
}

/**
 * @param {Watch} watch - watch to determine type
 * @return {Boolean}
 */
export function isHelmChart(watch) {
  return Boolean(watch.helmName);
}

export function parseUpstreamUri(uri) {
  let parsedSlug;
  if (uri.includes("replicated")) {
    const splitUri = uri.split("://");
    parsedSlug = splitUri[1];
  }
  return parsedSlug;
}
/**
 * Returns true if any item in version history is awaiting results
 * from kotsadm operator.
 * @param {Array} versionHistory - Downstream version history for a kots app
 * @return {Boolean}
 */
export function isAwaitingResults(versionHistory) {
  for (const version of versionHistory) {
    switch (version.status) {
      case "pending_preflight":
      case "unknown":
      case "deploying":
        return true;
    }
  }
  return false;
}

export function getPreflightResultState(preflightResults) {
  if (size(preflightResults.errors) > 0) {
    return "fail";
  }
  if (size(preflightResults.results) === 0) {
    return "pass";
  }

  const { results } = preflightResults;
  let resultState = "pass";
  for (const check of results) {
    if (check.isWarn) {
      resultState = "warn";
    } else if (check.isFail) {
      return "fail";
    }
  }
  return resultState;
}

export function formatByteSize(bytes) {
<<<<<<< HEAD
  if (bytes < 1024) {
=======
  if (bytes === 0) {
    return ``;
  }
  if (bytes > 0 && bytes < 1024) {
>>>>>>> ec36187c
    return `${bytes} B`;
  }
  if (bytes < 1048576) {
    return `${(bytes / 1024).toFixed(2)} KB`;
  }
  if (bytes < 1073741824) {
    return `${(bytes / 1048576).toFixed(2)} MB`;
  }
  return `${(bytes / 1073741824).toFixed(2)} GB`;
}

export function getGitProviderDiffUrl(
  repoUri,
  provider,
  oldCommitHash,
  newCommitHash
) {
  switch (provider) {
    case "github" || "gitlab":
      return `${repoUri}/compare/${oldCommitHash}...${newCommitHash}`;
    case "bitbucket":
      return `${repoUri}/branches/compare/${newCommitHash}..${oldCommitHash}#diff`;
    default:
      return `${repoUri}/compare/${oldCommitHash}...${newCommitHash}`;
  }
}

export function getCommitHashFromUrl(commitUrl) {
  if (!commitUrl) {
    return "";
  }
  const uriParts = commitUrl.split("/");
  if (!uriParts.length) {
    return "";
  }
  return uriParts[uriParts.length - 1];
}

/**
 * Calculate if the version of Velero is compatible with kots
 * @param {SnapshotSettings} snapshotSettings - snapshot configuration object
 * @return {Boolean}
 */
export function isVeleroCorrectVersion(snapshotSettings) {
  if (snapshotSettings?.isVeleroRunning && snapshotSettings?.veleroVersion) {
    const semVer = snapshotSettings.veleroVersion.split(".");

    const majorVer = parseInt(semVer[0].slice(1));
    const minorVer = parseInt(semVer[1]);
    const patchVer = parseInt(semVer[2]);

    if (majorVer !== 1) {
      return false;
    }

    if (minorVer < 5) {
      return false;
    }

    if (minorVer === 5 && patchVer < 1) {
      return false;
    }

    return true;
  }
  return false;
}

export const Utilities = {
  getSessionRoles() {
    if (this.localStorageEnabled()) {
      return window.localStorage.getItem("session_roles");
    }
    return null;
  },

  sessionRolesHasOneOf(rolesSet) {
    const sessionRoles = this.getSessionRoles();
    if (!sessionRoles) {
      // rbac is not enabled
      return true;
    }
    for (const r of rolesSet) {
      if (sessionRoles.includes(r)) {
        return true;
      }
    }
    return false;
  },

  localStorageEnabled() {
    const test = "test";
    try {
      localStorage.setItem(test, test);
      localStorage.removeItem(test);
      return true;
    } catch (e) {
      return false;
    }
  },

  getCookie(cname) {
    const cookies = new Cookies();
    return cookies.get(cname);
  },

  removeCookie(cname) {
    const cookies = new Cookies();
    cookies.remove(cname);
  },

  isLoggedIn() {
    if (localStorage.getItem("isLoggedIn") === "true") {
      return true;
    } else {
      return false;
    }
  },

  dateFormat(date, format, localize = true) {
    if (!localize) {
      return dayjs.utc(date).format(format);
    }
    return dayjs.utc(date).local().format(format);
  },

  dateFromNow(date) {
    return dayjs.utc(date).local().fromNow();
  },

  gqlUnauthorized(message) {
    return message === "GraphQL error: Unauthorized";
  },

  getReadableLoginType(type) {
    switch (type) {
      case "gitlab":
        return "GitLab";
      case "bitbucket":
        return "Bitbucket";
      default:
        return "GitHub";
    }
  },

  isInitialAppInstall(app) {
    if (!app) {
      return true;
    }

    if (app.downstream?.currentVersion) {
      // a version has already been deployed
      return false;
    }

    if (!app.downstream?.pendingVersions?.length) {
      // there's no version that's been deployed or is pending, so it's an initial install
      return true;
    }

    if (app.downstream.pendingVersions.length > 1) {
      // there's more than one pending version, so it's not an initial install
      return false;
    }

    const firstPendingVersion = app.downstream.pendingVersions[0];
    if (
      firstPendingVersion.status === "pending_cluster_management" ||
      firstPendingVersion.status === "pending_config" ||
      firstPendingVersion.status === "pending_preflight" ||
      firstPendingVersion.status === "pending_download"
    ) {
      // the first pending version is still in the process of being installed
      return true;
    }

    return false;
  },

  clusterState(state) {
    switch (state) {
      case "Waiting":
        return "Waiting for a previous upgrade";
      case "CopyingArtifacts":
        return "Upgrading";
      case "Enqueued":
        return "Upgrading";
      case "Installing":
        return "Upgrading";
      case "Installed":
        return "Up to date";
      case "Obsolete":
        return "No active cluster upgrade found";
      case "KubernetesInstalled":
        return "Cluster version upgraded";
      case "AddonsInstalling":
        return "Upgrading addons";
      case "PendingChartCreation":
        return "Creating addons";
      case "HelmChartUpdateFailure":
        return "Failed to upgrade addons";
      case "Failed":
        return "Failed";
      default:
        return "Unknown";
    }
  },

  isClusterUpgrading(cluster) {
    if (!cluster) {
      return false;
    }
    const normalizedState = this.clusterState(cluster.state);
    if (
      normalizedState === "Upgrading" ||
      normalizedState === "Upgrading addons" ||
      normalizedState === "Creating addons"
    ) {
      return true;
    }

    if (cluster.numInstallations > 1 && !cluster.state) {
      // if there multiple installations and no state, assume it's upgrading
      // as it's possible the downtime begins before a state is reported
      return true;
    }

    return false;
  },

  isPendingClusterUpgrade(app) {
    if (!app) {
      return false;
    }

    const triedToDeploy =
      app.downstream?.currentVersion?.status === "deploying" ||
      app.downstream?.currentVersion?.status === "deployed" ||
      app.downstream?.currentVersion?.status === "failed";
    if (!triedToDeploy) {
      return false;
    }

    // return true if the user has tried to deploy the current version
    // and the cluster will upgrade or is already upgrading
    return (
      app.downstream?.cluster?.requiresUpgrade ||
      Utilities.isClusterUpgrading(app.downstream?.cluster)
    );
  },

  shouldShowClusterUpgradeModal(apps) {
    if (!apps || apps.length === 0) {
      return false;
    }

    // embedded cluster can only have one app
    const app = apps[0];
    return this.isPendingClusterUpgrade(app);
  },

  // Converts string to titlecase i.e. 'hello' -> 'Hello'
  // @returns {String}
  toTitleCase(word) {
    let i;
    let j;
    let str;
    let lowers;
    let uppers;
    const _word = typeof word === "string" ? word : this;
    str = _word.replace(
      /([^\W_]+[^\s-]*) */g,
      (txt) => txt.charAt(0).toUpperCase() + txt.substr(1).toLowerCase()
    );

    // Certain minor words should be left lowercase unless
    // they are the first or last words in the string
    lowers = [
      "A",
      "An",
      "The",
      "And",
      "But",
      "Or",
      "For",
      "Nor",
      "As",
      "At",
      "By",
      "For",
      "From",
      "In",
      "Into",
      "Near",
      "Of",
      "On",
      "Onto",
      "To",
      "With",
    ];
    for (i = 0, j = lowers.length; i < j; i++) {
      str = str.replace(new RegExp(`\\s${lowers[i]}\\s`, "g"), (txt) =>
        txt.toLowerCase()
      );
    }

    // Certain words such as initialisms or acronyms should be left uppercase
    uppers = ["Id", "Tv"];
    for (i = 0, j = uppers.length; i < j; i++) {
      str = str.replace(
        new RegExp(`\\b${uppers[i]}\\b`, "g"),
        uppers[i].toUpperCase()
      );
    }

    return str;
  },

  logoutUser(client, options = {}) {
    window.localStorage.removeItem("isLoggedIn");

    const sessionRoles = this.getSessionRoles();
    if (sessionRoles) {
      window.localStorage.removeItem("session_roles");
    }

    const redirectPath = options?.snapshotRestore
      ? "/restore-completed"
      : "/secure-console";
    if (window.location.pathname !== redirectPath) {
      window.location = redirectPath;
    }
  },

  isEmailValid(email) {
    const newEmail = email.trim();
    const exp =
      /^(([^<>()[\]\\.,;:\s@"]+(\.[^<>()[\]\\.,;:\s@"]+)*)|(".+"))@((\[[0-9]{1,3}\.[0-9]{1,3}\.[0-9]{1,3}\.[0-9]{1,3}])|(([a-zA-Z\-0-9]+\.)+[a-zA-Z]{2,}))$/;
    return exp.test(newEmail);
  },

  snapshotStatusToDisplayName(status) {
    // The front end replacessome status values with user friendly messages
    switch (status) {
      case "PartiallyFailed":
        return "Incomplete (Failed)";
      case "InProgress":
        return "In Progress";
      case "FailedValidation":
        return "Failed Validation";
    }

    return status;
  },

  arrangeIntoTree(paths) {
    const tree = [];
    each(paths, (path) => {
      const pathParts = path.split("/");
      if (pathParts[0] === "") {
        pathParts.shift(); // remove first blank element from the parts array.
      }
      let currentLevel = tree; // initialize currentLevel to root
      let currentPath = "";
      each(pathParts, (part) => {
        currentPath = `${currentPath}/${part}`;
        // check to see if the path already exists.
        const existingPath = find(currentLevel, ["name", part]);
        if (existingPath) {
          // the path to this item was already in the tree, so don't add it again.
          // set the current level to this path's children
          currentLevel = existingPath.children;
        } else {
          const newPart = {
            name: part,
            path: currentPath,
            children: [],
          };
          currentLevel.push(newPart);
          currentLevel = newPart.children;
        }
      });
    });
    return tree;
  },

  arrangeIntoApplicationTree(paths) {
    const tree = this.arrangeIntoTree(paths);
    return sortBy(tree, (file) => {
      switch (file.path) {
        case "/upstream":
          return 1;
        case "/base":
          return 2;
        case "/overlays":
          return 3;
        default:
          return 4;
      }
    });
  },

  bytesToSize(bytes) {
    const sizes = ["B", "KB", "MB", "GB", "TB"];
    if (bytes === 0) {
      return "0 B";
    }
    const i = parseInt(Math.floor(Math.log(bytes) / Math.log(1024)));
    if (i === 0) {
      return `${bytes} ${sizes[i]}`;
    }
    return `${(bytes / 1024 ** i).toFixed(1)} ${sizes[i]}`;
  },

  getDeployErrorTab(tabs) {
    if (trim(tabs.dryrunStderr) !== "") {
      return "dryrunStderr";
    }
    if (trim(tabs.applyStderr) !== "") {
      return "applyStderr";
    }
    return Object.keys(tabs)[0];
  },

  checkIsDateExpired(date) {
    const currentDate = dayjs.utc();
    const expirationDate = dayjs.utc(date);

    return currentDate.isAfter(expirationDate);
  },

  checkIsDeployedConfigLatest(app) {
    const latestSequence = app?.currentSequence;
    const deployedSequence = app?.downstream?.currentVersion?.parentSequence;

    if (deployedSequence === latestSequence) {
      return true;
    }
    return false;
  },

  getFileFromAirgapBundle(bundle, filename) {
    return new Promise((resolve, reject) => {
      try {
        const extract = tar.extract();
        const gzunipStream = zlib.createGunzip();
        fileReaderStream(bundle)
          .pipe(gzunipStream)
          .pipe(extract)
          .on("entry", (header, stream, next) => {
            if (header.name !== filename) {
              stream.on("end", () => {
                next();
              });
              stream.resume();
              return;
            }
            const buffers = [];
            stream.on("data", (buffer) => {
              buffers.push(buffer);
            });
            stream.on("end", async () => {
              resolve(new Blob(buffers));
            });
            stream.resume();
          })
          .on("finish", () => {
            resolve();
          });
      } catch (err) {
        reject(err);
      }
    });
  },

  getAppSpecFromAirgapBundle(bundleArchive) {
    return new Promise((resolve, reject) => {
      try {
        this.getFileFromAirgapBundle(bundleArchive, "app.tar.gz")
          .then((appArchive) => {
            if (!appArchive) {
              resolve();
              return;
            }
            const extract = tar.extract();
            const gzunipStream = zlib.createGunzip();
            fileReaderStream(appArchive)
              .pipe(gzunipStream)
              .pipe(extract)
              .on("entry", (header, stream, next) => {
                if (getFileFormat(header.name) !== "yaml") {
                  stream.on("end", () => {
                    next();
                  });
                  stream.resume();
                  return;
                }
                const buffers = [];
                stream.on("data", (buffer) => {
                  buffers.push(buffer);
                });
                stream.on("end", async () => {
                  try {
                    const content = Buffer.concat(buffers).toString("utf-8");
                    const docs = await yaml.safeLoadAll(content);
                    for (const doc of docs) {
                      if (!doc) {
                        continue;
                      }
                      if (
                        doc?.kind === "Application" &&
                        doc?.apiVersion === "kots.io/v1beta1"
                      ) {
                        resolve(content);
                        return;
                      }
                    }
                  } catch (_) {
                    // invalid yaml file, don't stop
                  }
                  next();
                });
                stream.resume();
              })
              .on("finish", () => {
                resolve();
              });
          })
          .catch((err) => {
            reject(err);
          });
      } catch (err) {
        reject(err);
      }
    });
  },

  getAirgapMetaFromAirgapBundle(bundleArchive) {
    return new Promise((resolve, reject) => {
      try {
        this.getFileFromAirgapBundle(bundleArchive, "airgap.yaml").then(
          (metaFile) => {
            resolve(metaFile.text());
          }
        );
      } catch (err) {
        reject(err);
      }
    });
  },
  licenseTypeTag(licenseType) {
    switch (licenseType) {
      case "prod": {
        return {
          iconName: "dollar-sign",
          iconColor: "success-color",
        };
      }
      case "trial": {
        return {
          iconName: "stopwatch",
          iconColor: "trial-license-icon",
        };
      }
      case "dev": {
        return {
          iconName: "code",
          iconColor: "dev-license-icon",
        };
      }
      case "community": {
        return {
          iconName: "user-outline",
          iconColor: "warning-color",
        };
      }
      default: {
        return {
          iconName: "",
          iconColor: "",
        };
      }
    }
  },

  snapshotLocationStr(bucket, path) {
    if (!bucket) {
      return "";
    }
    if (!path) {
      return bucket;
    }
    let prefix = path;
    if (prefix && prefix.startsWith("/")) {
      prefix = prefix.slice(1);
    }
    return `${bucket}/${prefix}`;
  },

  getSubnavItemForRoute(route, appSlug) {
    if (!route || !appSlug) {
      return "";
    }
    const searchStr = `/app/${appSlug}/`;
    const index = route.indexOf(searchStr);
    if (index === -1) {
      return "";
    }
    const path = route.substring(index + searchStr.length);
    return path.split("/")[0];
  },
};<|MERGE_RESOLUTION|>--- conflicted
+++ resolved
@@ -447,14 +447,10 @@
 }
 
 export function formatByteSize(bytes) {
-<<<<<<< HEAD
-  if (bytes < 1024) {
-=======
   if (bytes === 0) {
     return ``;
   }
   if (bytes > 0 && bytes < 1024) {
->>>>>>> ec36187c
     return `${bytes} B`;
   }
   if (bytes < 1048576) {
