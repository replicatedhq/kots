--- conflicted
+++ resolved
@@ -206,13 +206,8 @@
                   {appLicense?.isAirgapSupported ? <span className="flex alignItems--center u-fontWeight--medium u-fontSize--small u-lineHeight--normal u-color--tundora u-marginRight--10"><span className="icon licenseAirgapIcon" /> Airgap enabled </span> : null}
                   {appLicense?.isSnapshotSupported ? <span className="flex alignItems--center u-fontWeight--medium u-fontSize--small u-lineHeight--normal u-color--tundora u-marginLeft--5 u-marginRight--10"><span className="icon licenseVeleroIcon" /> Snapshots enabled </span> : null}
                   {appLicense?.isGitOpsSupported ? <span className="flex alignItems--center u-fontWeight--medium u-fontSize--small u-lineHeight--normal u-color--tundora u-marginLeft--5 u-marginRight--10"><span className="icon licenseGithubIcon" /> GitOps enabled </span> : null}
-                  {/* TODO missing icon */}
                   {appLicense?.isIdentityServiceSupported ? <span className="flex alignItems--center u-fontWeight--medium u-fontSize--small u-lineHeight--normal u-color--tundora u-marginLeft--5 u-marginRight--10"><span className="icon licenseIdentityIcon" /> Identity Service enabled </span> : null}
-<<<<<<< HEAD
-                  {appLicense?.isGeoaxisSupported ? <span className="flex alignItems--center u-fontWeight--medium u-fontSize--small u-lineHeight--normal u-color--tundora u-marginLeft--5 u-marginRight--10"><span className="icon licenseGeoaxisIcon" /> Geoaxis Provider enabled </span> : null}
-=======
                   {appLicense?.isGeoaxisSupported ? <span className="flex alignItems--center u-fontWeight--medium u-fontSize--small u-lineHeight--normal u-color--tundora u-marginLeft--5 u-marginRight--10"><span className="icon licenseGeoaxisIcon" /> GEOAxIS Provider enabled </span> : null}
->>>>>>> b1cf9643
                 </div>
               </div>
               <div className="flex-column flex-auto alignItems--flexEnd justifyContent--center">
