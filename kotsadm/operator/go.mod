module github.com/replicatedhq/kots/kotsadm/operator

go 1.16

require (
	github.com/blang/semver v3.5.1+incompatible
	github.com/dsnet/compress v0.0.1 // indirect
	github.com/frankban/quicktest v1.13.0 // indirect
	github.com/google/go-cmp v0.5.6 // indirect
	github.com/google/gofuzz v1.2.0 // indirect
	github.com/google/martian v2.1.0+incompatible
	github.com/gorilla/mux v1.8.0
	github.com/gorilla/websocket v1.4.2
	github.com/mholt/archiver v3.1.1+incompatible
	github.com/mitchellh/hashstructure v1.1.0
	github.com/nwaples/rardecode v1.1.0 // indirect
	github.com/pact-foundation/pact-go v1.5.3
	github.com/pierrec/lz4 v2.6.1+incompatible // indirect
	github.com/pkg/errors v0.9.1
	github.com/replicatedhq/troubleshoot v0.13.7
	github.com/replicatedhq/yaml/v3 v3.0.0-beta5-replicatedhq
	github.com/spf13/cobra v1.2.1
	github.com/spf13/viper v1.8.1
	github.com/xi2/xz v0.0.0-20171230120015-48954b6210f8 // indirect
	golang.org/x/crypto v0.0.0-20210616213533-5ff15b29337e // indirect
	golang.org/x/net v0.0.0-20210614182718-04defd469f4e // indirect
	golang.org/x/oauth2 v0.0.0-20210622215436-a8dc77f794b6 // indirect
	golang.org/x/term v0.0.0-20210615171337-6886f2dfbf5b // indirect
	gopkg.in/yaml.v2 v2.4.0
<<<<<<< HEAD
	k8s.io/api v0.21.3
	k8s.io/apimachinery v0.22.0
	k8s.io/client-go v0.21.3
=======
	k8s.io/api v0.22.0
	k8s.io/apimachinery v0.21.3
	k8s.io/client-go v0.22.0
>>>>>>> 88ff387c
	k8s.io/klog/v2 v2.9.0 // indirect
	sigs.k8s.io/controller-runtime v0.9.5
	sigs.k8s.io/structured-merge-diff/v4 v4.1.1 // indirect
)

replace (
	github.com/longhorn/longhorn-manager => github.com/replicatedhq/longhorn-manager v1.1.2-0.20210622201804-05b01947b99d
	github.com/nicksnyder/go-i18n => github.com/nicksnyder/go-i18n v1.10.1
	k8s.io/api => k8s.io/api v0.20.5
	k8s.io/apiextensions-apiserver => k8s.io/apiextensions-apiserver v0.20.5
	k8s.io/apimachinery => k8s.io/apimachinery v0.20.5
	k8s.io/apiserver => k8s.io/apiserver v0.20.5
	k8s.io/cli-runtime => k8s.io/cli-runtime v0.20.5
	k8s.io/client-go => k8s.io/client-go v0.20.5
	k8s.io/cloud-provider => k8s.io/cloud-provider v0.20.5
	k8s.io/cluster-bootstrap => k8s.io/cluster-bootstrap v0.20.5
	k8s.io/code-generator => k8s.io/code-generator v0.20.5
	k8s.io/component-base => k8s.io/component-base v0.20.5
	k8s.io/component-helpers => k8s.io/component-helpers v0.20.5
	k8s.io/controller-manager => k8s.io/controller-manager v0.20.5
	k8s.io/cri-api => k8s.io/cri-api v0.20.5
	k8s.io/csi-translation-lib => k8s.io/csi-translation-lib v0.20.5
	k8s.io/kube-aggregator => k8s.io/kube-aggregator v0.20.5
	k8s.io/kube-controller-manager => k8s.io/kube-controller-manager v0.20.5
	k8s.io/kube-proxy => k8s.io/kube-proxy v0.20.5
	k8s.io/kube-scheduler => k8s.io/kube-scheduler v0.20.5
	k8s.io/kubectl => k8s.io/kubectl v0.20.5
	k8s.io/kubelet => k8s.io/kubelet v0.20.5
	k8s.io/legacy-cloud-providers => k8s.io/legacy-cloud-providers v0.20.5
	k8s.io/metrics => k8s.io/metrics v0.20.5
	k8s.io/mount-utils => k8s.io/mount-utils v0.20.5
	k8s.io/node-api => k8s.io/node-api v0.20.5
	k8s.io/sample-apiserver => k8s.io/sample-apiserver v0.20.5
	k8s.io/sample-cli-plugin => k8s.io/sample-cli-plugin v0.20.5
	k8s.io/sample-controller => k8s.io/sample-controller v0.20.5
)<|MERGE_RESOLUTION|>--- conflicted
+++ resolved
@@ -27,15 +27,9 @@
 	golang.org/x/oauth2 v0.0.0-20210622215436-a8dc77f794b6 // indirect
 	golang.org/x/term v0.0.0-20210615171337-6886f2dfbf5b // indirect
 	gopkg.in/yaml.v2 v2.4.0
-<<<<<<< HEAD
-	k8s.io/api v0.21.3
 	k8s.io/apimachinery v0.22.0
-	k8s.io/client-go v0.21.3
-=======
 	k8s.io/api v0.22.0
-	k8s.io/apimachinery v0.21.3
 	k8s.io/client-go v0.22.0
->>>>>>> 88ff387c
 	k8s.io/klog/v2 v2.9.0 // indirect
 	sigs.k8s.io/controller-runtime v0.9.5
 	sigs.k8s.io/structured-merge-diff/v4 v4.1.1 // indirect
