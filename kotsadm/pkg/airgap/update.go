package airgap

import (
	"bufio"
	"encoding/base64"
	"fmt"
	"io"
	"io/ioutil"
	"os"
	"path/filepath"
	"time"

	"github.com/pkg/errors"
	apptypes "github.com/replicatedhq/kots/kotsadm/pkg/app/types"
	"github.com/replicatedhq/kots/kotsadm/pkg/identity"
	"github.com/replicatedhq/kots/kotsadm/pkg/logger"
	"github.com/replicatedhq/kots/kotsadm/pkg/preflight"
	"github.com/replicatedhq/kots/kotsadm/pkg/store"
	"github.com/replicatedhq/kots/kotsadm/pkg/version"
	kotsv1beta1 "github.com/replicatedhq/kots/kotskinds/apis/kots/v1beta1"
	"github.com/replicatedhq/kots/pkg/crypto"
	"github.com/replicatedhq/kots/pkg/cursor"
	"github.com/replicatedhq/kots/pkg/kotsutil"
	"github.com/replicatedhq/kots/pkg/pull"
	"github.com/replicatedhq/kots/pkg/util"
)

func UpdateAppFromAirgap(a *apptypes.App, airgapBundlePath string, deploy bool, skipPreflights bool) (finalError error) {
	finishedCh := make(chan struct{})
	defer close(finishedCh)
	go func() {
		for {
			select {
			case <-time.After(time.Second):
				if err := store.GetStore().UpdateTaskStatusTimestamp("update-download"); err != nil {
					logger.Error(err)
				}
			case <-finishedCh:
				return
			}
		}
	}()

	defer func() {
		if finalError == nil {
			if err := store.GetStore().ClearTaskStatus("update-download"); err != nil {
				logger.Error(errors.Wrap(err, "failed to clear update-download task status"))
			}
		} else {
			if err := store.GetStore().SetTaskStatus("update-download", finalError.Error(), "failed"); err != nil {
				logger.Error(errors.Wrap(err, "failed to set error on update-download task status"))
			}
		}
	}()

	if err := store.GetStore().SetTaskStatus("update-download", "Extracting files...", "running"); err != nil {
		return errors.Wrap(err, "failed to set task status")
	}

	airgapRoot, err := version.ExtractArchiveToTempDirectory(airgapBundlePath)
	if err != nil {
		return errors.Wrap(err, "failed to extract archive")
	}
	defer os.RemoveAll(airgapRoot)

	err = UpdateAppFromPath(a, airgapRoot, deploy, skipPreflights)
	return errors.Wrap(err, "failed to update app")
}

func UpdateAppFromPath(a *apptypes.App, airgapRoot string, deploy bool, skipPreflights bool) error {
	if err := store.GetStore().SetTaskStatus("update-download", "Processing package...", "running"); err != nil {
		return errors.Wrap(err, "failed to set tasks status")
	}

	registrySettings, err := store.GetStore().GetRegistryDetailsForApp(a.ID)
	if err != nil {
		return errors.Wrap(err, "failed to get app registry settings")
	}
	apiCipher, err := crypto.AESCipherFromString(os.Getenv("API_ENCRYPTION_KEY"))
	if err != nil {
		return errors.Wrap(err, "failed to create aes cipher")
	}

	decodedPassword, err := base64.StdEncoding.DecodeString(registrySettings.PasswordEnc)
	if err != nil {
		return errors.Wrap(err, "failed to decode")
	}

	decryptedPassword, err := apiCipher.Decrypt([]byte(decodedPassword))
	if err != nil {
		return errors.Wrap(err, "failed to decrypt")
	}

	currentArchivePath, err := ioutil.TempDir("", "kotsadm")
	if err != nil {
		return errors.Wrap(err, "failed to create temp dir")
	}
	defer os.RemoveAll(currentArchivePath)

	err = store.GetStore().GetAppVersionArchive(a.ID, a.CurrentSequence, currentArchivePath)
	if err != nil {
		return errors.Wrap(err, "failed to get current archive")
	}
	beforeKotsKinds, err := kotsutil.LoadKotsKindsFromPath(currentArchivePath)
	if err != nil {
		return errors.Wrap(err, "failed to load current kotskinds")
	}

	if beforeKotsKinds.License == nil {
		err := errors.New("no license found in application")
		return err
	}

	if err := store.GetStore().SetTaskStatus("update-download", "Processing app package...", "running"); err != nil {
		return errors.Wrap(err, "failed to set task status")
	}

	appNamespace := os.Getenv("POD_NAMESPACE")
	if os.Getenv("KOTSADM_TARGET_NAMESPACE") != "" {
		appNamespace = os.Getenv("KOTSADM_TARGET_NAMESPACE")
	}

	if err := store.GetStore().SetTaskStatus("update-download", "Creating app version...", "running"); err != nil {
		return errors.Wrap(err, "failed to set task status")
	}

	appSequence, err := version.GetNextAppSequence(a.ID, &a.CurrentSequence)
	if err != nil {
		return errors.Wrap(err, "failed to get new app sequence")
	}

	pipeReader, pipeWriter := io.Pipe()
	go func() {
		scanner := bufio.NewScanner(pipeReader)
		for scanner.Scan() {
			if err := store.GetStore().SetTaskStatus("update-download", scanner.Text(), "running"); err != nil {
				logger.Error(err)
			}
		}
		pipeReader.CloseWithError(scanner.Err())
	}()

	// Using license from db instead of upstream bundle because the one in db has not been re-marshalled
	license, err := pull.ParseLicenseFromBytes([]byte(a.License))
	if err != nil {
		return errors.Wrap(err, "failed parse license")
	}

	identityConfigFile := filepath.Join(currentArchivePath, "upstream", "userdata", "identityconfig.yaml")
	if _, err := os.Stat(identityConfigFile); os.IsNotExist(err) {
<<<<<<< HEAD
		file, err := identity.InitAppIdentityConfig(a.Slug)
=======
		file, err := identity.InitAppIdentityConfig(a.Slug, kotsv1beta1.Storage{}, crypto.AESCipher{})
>>>>>>> c1962020
		if err != nil {
			return errors.Wrap(err, "failed to init identity config")
		}
		identityConfigFile = file
		defer os.Remove(identityConfigFile)
	} else if err != nil {
		return errors.Wrap(err, "failed to get stat identity config file")
	}

	pullOptions := pull.PullOptions{
		LicenseObj:          license,
		Namespace:           appNamespace,
		ConfigFile:          filepath.Join(currentArchivePath, "upstream", "userdata", "config.yaml"),
		IdentityConfigFile:  identityConfigFile,
		AirgapRoot:          airgapRoot,
		InstallationFile:    filepath.Join(currentArchivePath, "upstream", "userdata", "installation.yaml"),
		UpdateCursor:        beforeKotsKinds.Installation.Spec.UpdateCursor,
		RootDir:             currentArchivePath,
		ExcludeKotsKinds:    true,
		ExcludeAdminConsole: true,
		CreateAppDir:        false,
		ReportWriter:        pipeWriter,
		Silent:              true,
		RewriteImages:       true,
		RewriteImageOptions: pull.RewriteImageOptions{
			ImageFiles: filepath.Join(airgapRoot, "images"),
			Host:       registrySettings.Hostname,
			Namespace:  registrySettings.Namespace,
			Username:   registrySettings.Username,
			Password:   string(decryptedPassword),
		},
		AppSlug:     a.Slug,
		AppSequence: appSequence,
	}

	if _, err := pull.Pull(fmt.Sprintf("replicated://%s", beforeKotsKinds.License.Spec.AppSlug), pullOptions); err != nil {
		return errors.Wrap(err, "failed to pull")
	}

	afterKotsKinds, err := kotsutil.LoadKotsKindsFromPath(currentArchivePath)
	if err != nil {
		return errors.Wrap(err, "failed to read after kotskinds")
	}

	bc, err := cursor.NewCursor(beforeKotsKinds.Installation.Spec.UpdateCursor)
	if err != nil {
		return errors.Wrap(err, "failed to create bc")
	}

	ac, err := cursor.NewCursor(afterKotsKinds.Installation.Spec.UpdateCursor)
	if err != nil {
		return errors.Wrap(err, "failed to create ac")
	}

	if !bc.Comparable(ac) {
		return errors.Errorf("cannot compare %q and %q", beforeKotsKinds.Installation.Spec.UpdateCursor, afterKotsKinds.Installation.Spec.UpdateCursor)
	}

	if bc.Equal(ac) {
		return util.ActionableError{Message: fmt.Sprintf("Version %s (%s) cannot be installed again because it is already the current version", afterKotsKinds.Installation.Spec.VersionLabel, afterKotsKinds.Installation.Spec.UpdateCursor)}
	} else if bc.After(ac) {
		return util.ActionableError{Message: fmt.Sprintf("Version %s (%s) cannot be installed because version %s (%s) is newer", afterKotsKinds.Installation.Spec.VersionLabel, afterKotsKinds.Installation.Spec.UpdateCursor, beforeKotsKinds.Installation.Spec.VersionLabel, beforeKotsKinds.Installation.Spec.UpdateCursor)}
	}

	// Create the app in the db
	newSequence, err := version.CreateVersion(a.ID, currentArchivePath, "Airgap Upload", a.CurrentSequence, skipPreflights)
	if err != nil {
		return errors.Wrap(err, "failed to create new version")
	}

	if !skipPreflights {
		if err := preflight.Run(a.ID, a.Slug, newSequence, true, currentArchivePath); err != nil {
			return errors.Wrap(err, "failed to start preflights")
		}
	}

	if deploy {
		err := version.DeployVersion(a.ID, newSequence)
		if err != nil {
			return errors.Wrap(err, "failed to deploy app version")
		}
	}

	return nil
}<|MERGE_RESOLUTION|>--- conflicted
+++ resolved
@@ -148,11 +148,7 @@
 
 	identityConfigFile := filepath.Join(currentArchivePath, "upstream", "userdata", "identityconfig.yaml")
 	if _, err := os.Stat(identityConfigFile); os.IsNotExist(err) {
-<<<<<<< HEAD
-		file, err := identity.InitAppIdentityConfig(a.Slug)
-=======
 		file, err := identity.InitAppIdentityConfig(a.Slug, kotsv1beta1.Storage{}, crypto.AESCipher{})
->>>>>>> c1962020
 		if err != nil {
 			return errors.Wrap(err, "failed to init identity config")
 		}
