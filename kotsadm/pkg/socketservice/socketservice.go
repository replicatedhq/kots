--- conflicted
+++ resolved
@@ -219,16 +219,6 @@
 	}
 
 	requireIdentityProvider := false
-<<<<<<< HEAD
-	if kotsKinds.Identity.Spec.RequireIdentityProvider.Type == multitype.String {
-		requireIdentityProvider, err = builder.Bool(kotsKinds.Identity.Spec.RequireIdentityProvider.StrVal, false)
-		if err != nil {
-			deployError = errors.Wrap(err, "failed to build kotsv1beta1.Identity.spec.requireIdentityProvider")
-			return deployError
-		}
-	} else {
-		requireIdentityProvider = kotsKinds.Identity.Spec.RequireIdentityProvider.BoolVal
-=======
 	if kotsKinds.Identity != nil {
 		if kotsKinds.Identity.Spec.RequireIdentityProvider.Type == multitype.String {
 			requireIdentityProvider, err = builder.Bool(kotsKinds.Identity.Spec.RequireIdentityProvider.StrVal, false)
@@ -239,7 +229,6 @@
 		} else {
 			requireIdentityProvider = kotsKinds.Identity.Spec.RequireIdentityProvider.BoolVal
 		}
->>>>>>> b1cf9643
 	}
 
 	if requireIdentityProvider && !identitydeploy.IsEnabled(kotsKinds.Identity, kotsKinds.IdentityConfig) {
