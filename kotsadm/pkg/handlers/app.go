--- conflicted
+++ resolved
@@ -104,10 +104,6 @@
 			logger.Error(errors.Wrapf(err, "failed to check access for app %s", a.Slug))
 			w.WriteHeader(http.StatusInternalServerError)
 			return
-<<<<<<< HEAD
-			return
-=======
->>>>>>> 5333839c
 		} else if !allow {
 			continue
 		}
