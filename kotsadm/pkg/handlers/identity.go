--- conflicted
+++ resolved
@@ -12,10 +12,6 @@
 	"github.com/dexidp/dex/connector/oidc"
 	"github.com/gorilla/mux"
 	"github.com/pkg/errors"
-<<<<<<< HEAD
-	"github.com/replicatedhq/kots/kotsadm/pkg/downstream"
-=======
->>>>>>> c1962020
 	kotsadmidentity "github.com/replicatedhq/kots/kotsadm/pkg/identity"
 	"github.com/replicatedhq/kots/kotsadm/pkg/logger"
 	"github.com/replicatedhq/kots/kotsadm/pkg/preflight"
@@ -43,16 +39,10 @@
 
 // TODO: separate request types for kotsadm and the app?
 type ConfigureIdentityServiceRequest struct {
-<<<<<<< HEAD
-	AdminConsoleAddress    string                            `json:"adminConsoleAddress,omitempty"`
-	IdentityServiceAddress string                            `json:"identityServiceAddress,omitempty"`
-	Groups                 []kotsv1beta1.IdentityConfigGroup `json:"groups,omitempty"`
-=======
 	AdminConsoleAddress     string                            `json:"adminConsoleAddress,omitempty"`
 	IdentityServiceAddress  string                            `json:"identityServiceAddress,omitempty"`
 	UseAdminConsoleSettings bool                              `json:"useAdminConsoleSettings,omitempty"`
 	Groups                  []kotsv1beta1.IdentityConfigGroup `json:"groups,omitempty"`
->>>>>>> c1962020
 
 	IDPConfig `json:",inline"`
 }
@@ -294,11 +284,7 @@
 
 	identityConfigFile := filepath.Join(archiveDir, "upstream", "userdata", "identityconfig.yaml")
 	if _, err := os.Stat(identityConfigFile); os.IsNotExist(err) {
-<<<<<<< HEAD
-		f, err := kotsadmidentity.InitAppIdentityConfig(a.Slug)
-=======
 		f, err := kotsadmidentity.InitAppIdentityConfig(a.Slug, kotsv1beta1.Storage{}, crypto.AESCipher{})
->>>>>>> c1962020
 		if err != nil {
 			err = errors.Wrap(err, "failed to init identity config")
 			logger.Error(err)
@@ -355,8 +341,6 @@
 		return
 	}
 
-<<<<<<< HEAD
-=======
 	if request.UseAdminConsoleSettings {
 		// existing idpConfigs are used for secret un-redaction
 		// if secrets in the request are not redacted, this won't have any effect
@@ -383,7 +367,6 @@
 		}
 	}
 
->>>>>>> c1962020
 	connectorInfo, err := getDexConnectorInfo(request, idpConfigs)
 	if err != nil {
 		err = errors.Wrap(err, "failed to get dex connector info")
@@ -468,11 +451,7 @@
 		return
 	}
 
-<<<<<<< HEAD
-	newSequence, err := version.CreateVersion(a.ID, archiveDir, "Config Change", a.CurrentSequence, false)
-=======
 	newSequence, err := version.CreateVersion(a.ID, archiveDir, "Identity Service", a.CurrentSequence, false)
->>>>>>> c1962020
 	if err != nil {
 		err = errors.Wrap(err, "failed to create an app version")
 		logger.Error(err)
@@ -480,16 +459,6 @@
 		return
 	}
 
-<<<<<<< HEAD
-	if err := downstream.SetDownstreamVersionPendingPreflight(a.ID, newSequence); err != nil {
-		err = errors.Wrap(err, "failed to set downstream status to 'pending preflight'")
-		logger.Error(err)
-		w.WriteHeader(http.StatusInternalServerError)
-		return
-	}
-
-=======
->>>>>>> c1962020
 	if err := preflight.Run(a.ID, a.Slug, newSequence, a.IsAirgap, archiveDir); err != nil {
 		err = errors.Wrap(err, "failed to run preflights")
 		logger.Error(err)
