package handlers

import (
	"encoding/json"
	"fmt"
	"net/http"
	"os"
	"path"
	"time"

	oidc "github.com/coreos/go-oidc"
	"github.com/pkg/errors"
	kotsadmdex "github.com/replicatedhq/kots/kotsadm/pkg/dex"
	"github.com/replicatedhq/kots/kotsadm/pkg/logger"
	"github.com/replicatedhq/kots/kotsadm/pkg/session"
	sessiontypes "github.com/replicatedhq/kots/kotsadm/pkg/session/types"
	"github.com/replicatedhq/kots/kotsadm/pkg/store"
	"github.com/replicatedhq/kots/kotsadm/pkg/user"
	usertypes "github.com/replicatedhq/kots/kotsadm/pkg/user/types"
	"github.com/replicatedhq/kots/pkg/identity"
	ingress "github.com/replicatedhq/kots/pkg/ingress"
	"github.com/replicatedhq/kots/pkg/rbac"
	"golang.org/x/oauth2"
)

type LoginRequest struct {
	Password string `json:"password"`
}

type LoginResponse struct {
	Error string `json:"error,omitempty"`
	Token string `json:"token,omitempty"`
}

type LoginMethod string

const (
	PasswordAuth    LoginMethod = "shared-password"
	IdentityService LoginMethod = "identity-service"
)

func Login(w http.ResponseWriter, r *http.Request) {
	identityConfig, err := identity.GetConfig(r.Context(), os.Getenv("POD_NAMESPACE"))
	if err != nil {
		logger.Error(err)
		w.WriteHeader(http.StatusInternalServerError)
		return
	}
	if identityConfig.Enabled && identityConfig.DisablePasswordAuth {
		err := errors.New("password authentication disabled")
		JSON(w, http.StatusForbidden, NewErrorResponse(err))
		return
	}

	loginResponse := LoginResponse{}

	loginRequest := LoginRequest{}
	if err := json.NewDecoder(r.Body).Decode(&loginRequest); err != nil {
		logger.Error(err)
		JSON(w, http.StatusBadRequest, loginResponse)
		return
	}

	foundUser, err := user.LogIn(loginRequest.Password)
	if err == user.ErrInvalidPassword {
		loginResponse.Error = "Invalid password. Please try again."
		JSON(w, http.StatusUnauthorized, loginResponse)
		return
	} else if err == user.ErrTooManyAttempts {
		loginResponse.Error = "Admin Console has been locked.  Please reset password using the \"kubectl kots reset-password\" command."
		JSON(w, http.StatusUnauthorized, loginResponse)
		return
	} else if err != nil {
		logger.Error(err)
		w.WriteHeader(http.StatusInternalServerError)
		return
	}

	// TODO: super user permissions
	roles := session.GetSessionRolesFromRBAC(nil, rbac.DefaultGroups, rbac.DefaultRoles, rbac.DefaultPolicies)

	createdSession, err := store.GetStore().CreateSession(foundUser, nil, roles)
	if err != nil {
		logger.Error(err)
		JSON(w, http.StatusInternalServerError, loginResponse)
		return
	}

	signedJWT, err := session.SignJWT(createdSession)
	if err != nil {
		logger.Error(err)
		JSON(w, http.StatusInternalServerError, loginResponse)
		return
	}

	loginResponse.Token = fmt.Sprintf("Bearer %s", signedJWT)

	JSON(w, http.StatusOK, loginResponse)
}

type OIDCLoginResponse struct {
	AuthCodeURL string `json:"authCodeURL"`
	Error       string `json:"error,omitempty"`
}

func OIDCLogin(w http.ResponseWriter, r *http.Request) {
	oidcLoginResponse := OIDCLoginResponse{}

	oauth2Config, err := kotsadmdex.GetKotsadmOAuth2Config()
	if err != nil {
		logger.Error(errors.Wrap(err, "failed to get kotsadm oauth2 config"))
		oidcLoginResponse.Error = "failed to get kotsadm oauth2 config"
		w.WriteHeader(http.StatusInternalServerError)
		return
	}

	authCodeURL := oauth2Config.AuthCodeURL("state")
	oidcLoginResponse.AuthCodeURL = authCodeURL

	// return a response instead of a redirect because Dex doesn't allow redirects from different origins (CORS)
	JSON(w, http.StatusOK, oidcLoginResponse)
}

func OIDCLoginCallback(w http.ResponseWriter, r *http.Request) {
	oauth2Config, err := kotsadmdex.GetKotsadmOAuth2Config()
	if err != nil {
		logger.Error(errors.Wrap(err, "failed to get kotsadm oauth2 config"))
		w.WriteHeader(http.StatusInternalServerError)
		return
	}

	provider, err := kotsadmdex.GetKotsadmOIDCProvider()
	if err != nil {
		logger.Error(errors.Wrap(err, "failed to get kotsadm oidc provider"))
		w.WriteHeader(http.StatusInternalServerError)
		return
	}

	var token *oauth2.Token

	switch r.Method {
	case http.MethodGet:
		// Authorization redirect callback from OAuth2 auth flow.
		if errMsg := r.FormValue("error"); errMsg != "" {
			logger.Error(errors.Wrapf(err, "%s: %s", errMsg, r.FormValue("error_description")))
			w.WriteHeader(http.StatusBadRequest)
			return
		}

		code := r.FormValue("code")
		if code == "" {
			logger.Error(errors.New("no code in request"))
			w.WriteHeader(http.StatusBadRequest)
			return
		}

		if state := r.FormValue("state"); state != "state" { // TODO: unhardcode this
			logger.Error(errors.Errorf("expected state %q got %q", "state", state))
			w.WriteHeader(http.StatusBadRequest)
			return
		}

		ctx := oidc.ClientContext(r.Context(), http.DefaultClient)
		token, err = oauth2Config.Exchange(ctx, code)
		if err != nil {
			logger.Error(errors.Wrap(err, "failed to exchange token"))
			w.WriteHeader(http.StatusBadRequest)
			return
		}
	case http.MethodPost:
		// Form request from frontend to refresh a token.
		refresh := r.FormValue("refresh_token")
		if refresh == "" {
			logger.Error(errors.New("no refresh_token in request"))
			w.WriteHeader(http.StatusBadRequest)
			return
		}

		ctx := oidc.ClientContext(r.Context(), http.DefaultClient)
		t := &oauth2.Token{
			RefreshToken: refresh,
			Expiry:       time.Now().Add(-time.Hour),
		}

		token, err = oauth2Config.TokenSource(ctx, t).Token()
		if err != nil {
			logger.Error(errors.Wrap(err, "failed to get token"))
			w.WriteHeader(http.StatusBadRequest)
			return
		}
	default:
		logger.Error(errors.Errorf("method not implemented: %s", r.Method))
		w.WriteHeader(http.StatusBadRequest)
		return
	}

	rawIDToken, ok := token.Extra("id_token").(string)
	if !ok {
		logger.Error(errors.New("no id_token in token response"))
		w.WriteHeader(http.StatusInternalServerError)
		return
	}

	verifier := provider.Verifier(&oidc.Config{ClientID: oauth2Config.ClientID})
	idToken, err := verifier.Verify(r.Context(), rawIDToken)
	if err != nil {
		logger.Error(errors.Wrap(err, "failed to verify ID token"))
		w.WriteHeader(http.StatusInternalServerError)
		return
	}

	var claims struct {
		Email    string   `json:"email"`
		Name     string   `json:"name"`
		Verified bool     `json:"email_verified"`
		Groups   []string `json:"groups"`
	}
	if err := idToken.Claims(&claims); err != nil {
		logger.Error(errors.Wrap(err, "error decoding ID token claims"))
		w.WriteHeader(http.StatusInternalServerError)
		return
	}

	user := &usertypes.User{
		ID: claims.Email,
	}

	identityConfig, err := identity.GetConfig(r.Context(), os.Getenv("POD_NAMESPACE"))
	if err != nil {
		logger.Error(errors.Wrap(err, "failed to get identity config"))
		w.WriteHeader(http.StatusInternalServerError)
		return
	}

	roles := []sessiontypes.SessionRole{}
	if identityConfig.EnableAdvancedRBAC {
		roles = session.GetSessionRolesFromRBAC(claims.Groups, identityConfig.RBAC.Groups, identityConfig.RBAC.Roles, identityConfig.RBAC.Policies)
	} else {
		groups := rbac.DefaultGroups
		if len(identityConfig.RestrictedGroups) > 0 {
			groups = identity.RestrictedGroupsToRBACGroups(identityConfig.RestrictedGroups)
		}
		roles = session.GetSessionRolesFromRBAC(claims.Groups, groups, rbac.DefaultRoles, rbac.DefaultPolicies)
	}

	createdSession, err := store.GetStore().CreateSession(user, &idToken.Expiry, roles)
	if err != nil {
		logger.Error(errors.Wrap(err, "failed to create session"))
		w.WriteHeader(http.StatusInternalServerError)
		return
	}

	signedJWT, err := session.SignJWT(createdSession)
	if err != nil {
		logger.Error(errors.Wrap(err, "failed to sign jwt"))
		w.WriteHeader(http.StatusInternalServerError)
		return
	}
	responseToken := fmt.Sprintf("Bearer %s", signedJWT)

	ingressConfig, err := ingress.GetConfig(r.Context(), os.Getenv("POD_NAMESPACE"))
	if err != nil {
		logger.Error(errors.Wrap(err, "failed to get ingress config"))
		w.WriteHeader(http.StatusInternalServerError)
		return
	}

<<<<<<< HEAD
	w.Header().Set("Set-Cookie", fmt.Sprintf("token=%s", responseToken))
=======
	// TODO: support tls?
	expire := time.Now().Add(30 * time.Minute)
	cookie := http.Cookie{
		Name:    "token",
		Value:   responseToken,
		Expires: expire,
		Path:    "/",
	}
	http.SetCookie(w, &cookie)

>>>>>>> 4a45fd8d
	http.Redirect(w, r, fmt.Sprintf("http://%s", path.Join(ingressConfig.Host, ingressConfig.GetPath("/kotsadm"))), http.StatusSeeOther)
}

type GetLoginInfoResponse struct {
	Method            LoginMethod `json:"method"`
	IdentityConnector string      `json:"identityConnector,omitempty"` // TODO: support multiple connectors
	Error             string      `json:"error,omitempty"`
}

func GetLoginInfo(w http.ResponseWriter, r *http.Request) {
	getLoginInfoResponse := GetLoginInfoResponse{}

	identityConfig, err := identity.GetConfig(r.Context(), os.Getenv("POD_NAMESPACE"))
	if err != nil {
		logger.Error(err)
		getLoginInfoResponse.Error = "failed to get identity config"
		w.WriteHeader(http.StatusInternalServerError)
		return
	}
	if !identityConfig.Enabled {
		getLoginInfoResponse.Method = PasswordAuth
		JSON(w, http.StatusOK, getLoginInfoResponse)
		return
	}

	getLoginInfoResponse.Method = IdentityService

	if len(identityConfig.DexConnectors) > 0 {
		getLoginInfoResponse.IdentityConnector = identityConfig.DexConnectors[0].Name
	}

	JSON(w, http.StatusOK, getLoginInfoResponse)
}<|MERGE_RESOLUTION|>--- conflicted
+++ resolved
@@ -265,9 +265,6 @@
 		return
 	}
 
-<<<<<<< HEAD
-	w.Header().Set("Set-Cookie", fmt.Sprintf("token=%s", responseToken))
-=======
 	// TODO: support tls?
 	expire := time.Now().Add(30 * time.Minute)
 	cookie := http.Cookie{
@@ -278,7 +275,6 @@
 	}
 	http.SetCookie(w, &cookie)
 
->>>>>>> 4a45fd8d
 	http.Redirect(w, r, fmt.Sprintf("http://%s", path.Join(ingressConfig.Host, ingressConfig.GetPath("/kotsadm"))), http.StatusSeeOther)
 }
 
