--- conflicted
+++ resolved
@@ -94,11 +94,7 @@
 
 	identityConfigFile := filepath.Join(archiveDir, "upstream", "userdata", "identityconfig.yaml")
 	if _, err := os.Stat(identityConfigFile); os.IsNotExist(err) {
-<<<<<<< HEAD
-		file, err := identity.InitAppIdentityConfig(a.Slug)
-=======
 		file, err := identity.InitAppIdentityConfig(a.Slug, kotsv1beta1.Storage{}, crypto.AESCipher{})
->>>>>>> c1962020
 		if err != nil {
 			return 0, errors.Wrap(err, "failed to init identity config")
 		}
