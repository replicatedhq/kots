--- conflicted
+++ resolved
@@ -156,7 +156,6 @@
 	return nil
 }
 
-<<<<<<< HEAD
 func GetCurrentVersion(appID string, clusterID string) (*types.DownstreamVersion, error) {
 	currentSequence, err := GetCurrentSequence(appID, clusterID)
 	if err != nil {
@@ -444,7 +443,8 @@
 	}
 
 	return s
-=======
+}
+
 func GetDownstreamOutput(appID string, clusterID string, sequence int64) (*types.DownstreamOutput, error) {
 	db := persistence.MustGetPGSession()
 	query := `SELECT
@@ -518,5 +518,4 @@
 	}
 
 	return output, nil
->>>>>>> 5ce2fdb9
 }