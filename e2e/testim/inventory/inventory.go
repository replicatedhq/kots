--- conflicted
+++ resolved
@@ -164,11 +164,7 @@
 
 func SetupHelmManagedMode(kubectlCLI *kubectl.CLI) TestimParams {
 	return TestimParams{
-<<<<<<< HEAD
-		"kotsadmPassword":  "password",
-=======
 		"kotsadmPassword":  HelmPassword,
->>>>>>> e41c0359
 		"kotsadmNamespace": "helm-managed",
 	}
 }