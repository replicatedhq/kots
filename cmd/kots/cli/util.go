package cli

import (
	"fmt"
	"net/url"
	"path/filepath"
	"strings"

	"github.com/pkg/errors"
	"github.com/replicatedhq/kots/pkg/replicatedapp"
	"github.com/replicatedhq/kots/pkg/util"
)

func ExpandDir(input string) string {
	if input == "" {
		return ""
	}

	if strings.HasPrefix(input, "~") {
		input = filepath.Join(util.HomeDir(), strings.TrimPrefix(input, "~"))
	}

	uploadPath, err := filepath.Abs(input)
	if err != nil {
		panic(errors.Wrapf(err, "unable to expand %q to absolute path", input))
	}

	return uploadPath
}

func getHostFromEndpoint(endpoint string) (string, error) {
	if !strings.HasPrefix(endpoint, "http") {
		// url.Parse doesn't work without scheme
		endpoint = fmt.Sprintf("https://%s", endpoint)
	}

	parsed, err := url.Parse(endpoint)
	if err != nil {
		return "", errors.Wrap(err, "failed to parse endpoint")
	}

	return parsed.Host, nil
}

<<<<<<< HEAD
func extractPreferredChannelSlug(upstreamURI string) (string, error) {
	u, err := url.ParseRequestURI(upstreamURI)
	if err != nil {
		return "", errors.Wrap(err, "failed to parse uri")
	}

	replicatedUpstream, err := replicatedapp.ParseReplicatedURL(u)
	if err != nil {
		return "", errors.Wrap(err, "failed to parse replicated url")
	}

	if replicatedUpstream.Channel != nil {
		return *replicatedUpstream.Channel, nil
	}
	return "stable", nil
=======
func splitEndpointAndNamespace(endpoint string) (string, string) {
	registryEndpoint := endpoint
	registryNamespace := ""
	parts := strings.Split(endpoint, "/")
	if len(parts) > 1 {
		registryEndpoint = parts[0]
		registryNamespace = strings.Join(parts[1:], "/")
	}
	return registryEndpoint, registryNamespace
>>>>>>> 27b950be
}<|MERGE_RESOLUTION|>--- conflicted
+++ resolved
@@ -42,7 +42,17 @@
 	return parsed.Host, nil
 }
 
-<<<<<<< HEAD
+func splitEndpointAndNamespace(endpoint string) (string, string) {
+	registryEndpoint := endpoint
+	registryNamespace := ""
+	parts := strings.Split(endpoint, "/")
+	if len(parts) > 1 {
+		registryEndpoint = parts[0]
+		registryNamespace = strings.Join(parts[1:], "/")
+	}
+	return registryEndpoint, registryNamespace
+}
+
 func extractPreferredChannelSlug(upstreamURI string) (string, error) {
 	u, err := url.ParseRequestURI(upstreamURI)
 	if err != nil {
@@ -58,15 +68,4 @@
 		return *replicatedUpstream.Channel, nil
 	}
 	return "stable", nil
-=======
-func splitEndpointAndNamespace(endpoint string) (string, string) {
-	registryEndpoint := endpoint
-	registryNamespace := ""
-	parts := strings.Split(endpoint, "/")
-	if len(parts) > 1 {
-		registryEndpoint = parts[0]
-		registryNamespace = strings.Join(parts[1:], "/")
-	}
-	return registryEndpoint, registryNamespace
->>>>>>> 27b950be
 }