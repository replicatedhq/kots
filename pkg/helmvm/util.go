package helmvm

import (
	"context"
	"fmt"
<<<<<<< HEAD
	corev1 "k8s.io/api/core/v1"

=======

	corev1 "k8s.io/api/core/v1"
>>>>>>> de23afc1
	kuberneteserrors "k8s.io/apimachinery/pkg/api/errors"
	metav1 "k8s.io/apimachinery/pkg/apis/meta/v1"
	"k8s.io/client-go/kubernetes"
)

const configMapName = "embedded-cluster-config"
const configMapNamespace = "kube-system"

// ReadConfigMap will read the Kurl config from a configmap
func ReadConfigMap(client kubernetes.Interface) (*corev1.ConfigMap, error) {
	return client.CoreV1().ConfigMaps(configMapNamespace).Get(context.TODO(), configMapName, metav1.GetOptions{})
}

func IsHelmVM(clientset kubernetes.Interface) (bool, error) {
	if clientset == nil {
		return false, fmt.Errorf("clientset is nil")
	}

	configMapExists := false
	_, err := ReadConfigMap(clientset)
	if err == nil {
		configMapExists = true
	} else if kuberneteserrors.IsNotFound(err) {
		configMapExists = false
	} else if kuberneteserrors.IsUnauthorized(err) {
		configMapExists = false
	} else if kuberneteserrors.IsForbidden(err) {
		configMapExists = false
	} else if err != nil {
		return false, fmt.Errorf("failed to get embedded cluster configmap: %w", err)
	}

	return configMapExists, nil
}

func IsHA(clientset kubernetes.Interface) (bool, error) {
	return true, nil
}

func ClusterID(client kubernetes.Interface) (string, error) {
	configMap, err := ReadConfigMap(client)
	if err != nil {
		return "", fmt.Errorf("failed to read configmap: %w", err)
	}

	return configMap.Data["embedded-cluster-id"], nil
}<|MERGE_RESOLUTION|>--- conflicted
+++ resolved
@@ -3,13 +3,8 @@
 import (
 	"context"
 	"fmt"
-<<<<<<< HEAD
-	corev1 "k8s.io/api/core/v1"
-
-=======
 
 	corev1 "k8s.io/api/core/v1"
->>>>>>> de23afc1
 	kuberneteserrors "k8s.io/apimachinery/pkg/api/errors"
 	metav1 "k8s.io/apimachinery/pkg/apis/meta/v1"
 	"k8s.io/client-go/kubernetes"
