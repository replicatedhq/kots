package pull

import (
	"bytes"
	"encoding/json"
	"fmt"
	"io"
	"io/ioutil"
	"net/url"
	"os"
	"path/filepath"
	"time"

	"github.com/pkg/errors"
	kotsv1beta1 "github.com/replicatedhq/kots/kotskinds/apis/kots/v1beta1"
	"github.com/replicatedhq/kots/pkg/archives"
	"github.com/replicatedhq/kots/pkg/base"
	"github.com/replicatedhq/kots/pkg/crypto"
	"github.com/replicatedhq/kots/pkg/docker/registry"
	"github.com/replicatedhq/kots/pkg/downstream"
	"github.com/replicatedhq/kots/pkg/k8sdoc"
	"github.com/replicatedhq/kots/pkg/k8sutil"
	"github.com/replicatedhq/kots/pkg/kotsutil"
	"github.com/replicatedhq/kots/pkg/logger"
	"github.com/replicatedhq/kots/pkg/midstream"
	"github.com/replicatedhq/kots/pkg/upstream"
	upstreamtypes "github.com/replicatedhq/kots/pkg/upstream/types"
	"github.com/replicatedhq/kots/pkg/util"
	corev1 "k8s.io/api/core/v1"
	k8sjson "k8s.io/apimachinery/pkg/runtime/serializer/json"
	"k8s.io/client-go/kubernetes"
	"k8s.io/client-go/kubernetes/scheme"
	"sigs.k8s.io/controller-runtime/pkg/client/config"
	kustomizetypes "sigs.k8s.io/kustomize/api/types"
)

type PullOptions struct {
	HelmRepoURI            string
	RootDir                string
	Namespace              string
	Downstreams            []string
	LocalPath              string
	LicenseObj             *kotsv1beta1.License
	LicenseFile            string
	InstallationFile       string
	AirgapRoot             string
	ConfigFile             string
	IdentityConfigFile     string
	UpdateCursor           string
	ExcludeKotsKinds       bool
	ExcludeAdminConsole    bool
	SharedPassword         string
	CreateAppDir           bool
	Silent                 bool
	RewriteImages          bool
	RewriteImageOptions    RewriteImageOptions
	HelmVersion            string
	HelmOptions            []string
	ReportWriter           io.Writer
	AppSlug                string
	AppSequence            int64
	IsGitOps               bool
	HTTPProxyEnvValue      string
	HTTPSProxyEnvValue     string
	NoProxyEnvValue        string
	ReportingInfo          *upstreamtypes.ReportingInfo
	IdentityPostgresConfig *kotsv1beta1.IdentityPostgresConfig
}

type RewriteImageOptions struct {
	ImageFiles string
	Host       string
	Namespace  string
	Username   string
	Password   string
}

// PullApplicationMetadata will return the application metadata yaml, if one is
// available for the upstream
func PullApplicationMetadata(upstreamURI string) ([]byte, error) {
	u, err := url.ParseRequestURI(upstreamURI)
	if err != nil {
		return nil, errors.Wrap(err, "failed to parse uri")
	}

	// metadata is only currently supported on licensed apps
	if u.Scheme != "replicated" {
		return nil, nil
	}

	data, err := upstream.GetApplicationMetadata(u)
	if err != nil {
		return nil, errors.Wrap(err, "failed to get application metadata")
	}

	return data, nil
}

// Pull will download the application specified in upstreamURI using the options
// specified in pullOptions. It returns the directory that the app was pulled to
func Pull(upstreamURI string, pullOptions PullOptions) (string, error) {
	log := logger.NewLogger()

	if pullOptions.Silent {
		log.Silence()
	}

	log.Initialize()

	if pullOptions.ReportWriter == nil {
		pullOptions.ReportWriter = ioutil.Discard
	}

	cfg, err := config.GetConfig()
	if err != nil {
		return "", errors.Wrap(err, "failed to get config")
	}

	clientset, err := kubernetes.NewForConfig(cfg)
	if err != nil {
		return "", errors.Wrap(err, "failed to create clientset")
	}

	uri, err := url.ParseRequestURI(upstreamURI)
	if err != nil {
		return "", errors.Wrap(err, "failed to parse uri")
	}

	fetchOptions := upstreamtypes.FetchOptions{
		HelmRepoURI:   pullOptions.HelmRepoURI,
		RootDir:       pullOptions.RootDir,
		UseAppDir:     pullOptions.CreateAppDir,
		LocalPath:     pullOptions.LocalPath,
		CurrentCursor: pullOptions.UpdateCursor,
		AppSlug:       pullOptions.AppSlug,
		AppSequence:   pullOptions.AppSequence,
		LocalRegistry: upstreamtypes.LocalRegistry{
			Host:      pullOptions.RewriteImageOptions.Host,
			Namespace: pullOptions.RewriteImageOptions.Namespace,
			Username:  pullOptions.RewriteImageOptions.Username,
			Password:  pullOptions.RewriteImageOptions.Password,
		},
		ReportingInfo: pullOptions.ReportingInfo,
	}

	var installation *kotsv1beta1.Installation

	_, localConfigValues, localLicense, localInstallation, localIdentityConfig, err := findConfig(pullOptions.LocalPath)
	if err != nil {
		return "", errors.Wrap(err, "failed to find config files in local path")
	}

	if pullOptions.LicenseObj != nil {
		fetchOptions.License = pullOptions.LicenseObj
	} else if pullOptions.LicenseFile != "" {
		license, err := ParseLicenseFromFile(pullOptions.LicenseFile)
		if err != nil {
			if errors.Cause(err) == ErrSignatureInvalid {
				return "", ErrSignatureInvalid
			}
			if errors.Cause(err) == ErrSignatureMissing {
				return "", ErrSignatureMissing
			}
			return "", errors.Wrap(err, "failed to parse license from file")
		}

		fetchOptions.License = license
	} else {
		fetchOptions.License = localLicense
	}

	encryptConfig := false
	if pullOptions.ConfigFile != "" {
		config, err := ParseConfigValuesFromFile(pullOptions.ConfigFile)
		if err != nil {
			return "", errors.Wrap(err, "failed to parse config values from file")
		}
		fetchOptions.ConfigValues = config
		encryptConfig = true
	} else {
		fetchOptions.ConfigValues = localConfigValues
	}

	var identityConfig *kotsv1beta1.IdentityConfig
	if pullOptions.IdentityConfigFile != "" {
		identityConfig, err = ParseIdentityConfigFromFile(pullOptions.IdentityConfigFile)
		if err != nil {
			return "", errors.Wrap(err, "failed to parse identity config from file")
		}
	} else {
		identityConfig = localIdentityConfig
	}
	fetchOptions.IdentityConfig = identityConfig

	if pullOptions.InstallationFile != "" {
		i, err := parseInstallationFromFile(pullOptions.InstallationFile)
		if err != nil {
			return "", errors.Wrap(err, "failed to parse installation from file")
		}
		installation = i
	} else {
		installation = localInstallation
	}

	if installation != nil {
		fetchOptions.EncryptionKey = installation.Spec.EncryptionKey
		fetchOptions.CurrentVersionLabel = installation.Spec.VersionLabel
		fetchOptions.CurrentChannelID = installation.Spec.ChannelID
		fetchOptions.CurrentChannelName = installation.Spec.ChannelName
		if fetchOptions.CurrentCursor == "" {
			fetchOptions.CurrentCursor = installation.Spec.UpdateCursor
		}
	}

	if pullOptions.AirgapRoot != "" {
		if expired, err := LicenseIsExpired(fetchOptions.License); err != nil {
			return "", errors.Wrap(err, "failed to check license expiration")
		} else if expired {
			return "", util.ActionableError{Message: "License is expired"}
		}

		airgap, err := findAirgapMetaInDir(pullOptions.AirgapRoot)
		if err != nil {
			return "", errors.Wrap(err, "failed to parse license from file")
		}

		if err := publicKeysMatch(fetchOptions.License, airgap); err != nil {
			return "", errors.Wrap(err, "failed to validate app key")
		}

		airgapAppFiles, err := ioutil.TempDir("", "airgap-kots")
		if err != nil {
			return "", errors.Wrap(err, "failed to create temp airgap dir")
		}
		defer os.RemoveAll(airgapAppFiles)

		err = util.ExtractTGZArchive(filepath.Join(pullOptions.AirgapRoot, "app.tar.gz"), airgapAppFiles)
		if err != nil {
			return "", errors.Wrap(err, "failed to extract app files")
		}

		fetchOptions.Airgap = airgap
		fetchOptions.LocalPath = airgapAppFiles
	}

	log.ActionWithSpinner("Pulling upstream")
	io.WriteString(pullOptions.ReportWriter, "Pulling upstream\n")
	u, err := upstream.FetchUpstream(upstreamURI, &fetchOptions)
	if err != nil {
		log.FinishSpinnerWithError()
		return "", errors.Wrap(err, "failed to fetch upstream")
	}

	includeAdminConsole := uri.Scheme == "replicated" && !pullOptions.ExcludeAdminConsole

	writeUpstreamOptions := upstreamtypes.WriteOptions{
		RootDir:             pullOptions.RootDir,
		CreateAppDir:        pullOptions.CreateAppDir,
		IncludeAdminConsole: includeAdminConsole,
		SharedPassword:      pullOptions.SharedPassword,
		EncryptConfig:       encryptConfig,
		HTTPProxyEnvValue:   pullOptions.HTTPProxyEnvValue,
		HTTPSProxyEnvValue:  pullOptions.HTTPSProxyEnvValue,
		NoProxyEnvValue:     pullOptions.NoProxyEnvValue,
	}
	if err := upstream.WriteUpstream(u, writeUpstreamOptions); err != nil {
		log.FinishSpinnerWithError()
		return "", errors.Wrap(err, "failed to write upstream")
	}
	log.FinishSpinner()

	replicatedRegistryInfo := registry.ProxyEndpointFromLicense(fetchOptions.License)

	renderOptions := base.RenderOptions{
		SplitMultiDocYAML:      true,
		Namespace:              pullOptions.Namespace,
		HelmVersion:            pullOptions.HelmVersion,
		HelmOptions:            pullOptions.HelmOptions,
		LocalRegistryHost:      pullOptions.RewriteImageOptions.Host,
		LocalRegistryNamespace: pullOptions.RewriteImageOptions.Namespace,
		LocalRegistryUsername:  pullOptions.RewriteImageOptions.Username,
		LocalRegistryPassword:  pullOptions.RewriteImageOptions.Password,
		ExcludeKotsKinds:       pullOptions.ExcludeKotsKinds,
		Log:                    log,
		AppSlug:                pullOptions.AppSlug,
		Sequence:               pullOptions.AppSequence,
		IsAirgap:               pullOptions.AirgapRoot != "",
	}
	log.ActionWithSpinner("Creating base")
	io.WriteString(pullOptions.ReportWriter, "Creating base\n")

	b, err := base.RenderUpstream(u, &renderOptions)
	if err != nil {
		return "", errors.Wrap(err, "failed to render upstream")
	}

	if ff := b.ListErrorFiles(); len(ff) > 0 {
		files := make([]kotsv1beta1.InstallationYAMLError, 0, len(ff))
		for _, f := range ff {
			file := kotsv1beta1.InstallationYAMLError{
				Path: f.Path,
			}
			if f.Error != nil {
				file.Error = f.Error.Error()
			}
			files = append(files, file)
		}

		newInstallation, err := upstream.LoadInstallation(u.GetUpstreamDir(writeUpstreamOptions))
		if err != nil {
			return "", errors.Wrap(err, "failed to load installation")
		}
		newInstallation.Spec.YAMLErrors = files

		err = upstream.SaveInstallation(newInstallation, u.GetUpstreamDir(writeUpstreamOptions))
		if err != nil {
			return "", errors.Wrap(err, "failed to save installation")
		}
	}

	log.FinishSpinner()

	writeBaseOptions := base.WriteOptions{
		BaseDir:          u.GetBaseDir(writeUpstreamOptions),
		SkippedDir:       u.GetSkippedDir(writeUpstreamOptions),
		Overwrite:        true,
		ExcludeKotsKinds: pullOptions.ExcludeKotsKinds,
	}
	if err := b.WriteBase(writeBaseOptions); err != nil {
		return "", errors.Wrap(err, "failed to write base")
	}

	var pullSecret *corev1.Secret
	var images []kustomizetypes.Image
	var objects []k8sdoc.K8sDoc
	if pullOptions.RewriteImages {

		log.ActionWithSpinner("Copying private images")
		io.WriteString(pullOptions.ReportWriter, "Copying private images\n")

		// TODO (ethan): rewrite dex image?

		// Rewrite all images
		if pullOptions.RewriteImageOptions.ImageFiles == "" {
			newInstallation, err := upstream.LoadInstallation(u.GetUpstreamDir(writeUpstreamOptions))
			if err != nil {
				return "", errors.Wrap(err, "failed to load installation")
			}
			newApplication, err := upstream.LoadApplication(u.GetUpstreamDir(writeUpstreamOptions))
			if err != nil {
				return "", errors.Wrap(err, "failed to load application")
			}

			writeUpstreamImageOptions := base.WriteUpstreamImageOptions{
				BaseDir: writeBaseOptions.BaseDir,
				Log:     log,
				SourceRegistry: registry.RegistryOptions{
					Endpoint:      replicatedRegistryInfo.Registry,
					ProxyEndpoint: replicatedRegistryInfo.Proxy,
				},
				ReportWriter: pullOptions.ReportWriter,
				Installation: newInstallation,
				Application:  newApplication,
			}
			if fetchOptions.License != nil {
				writeUpstreamImageOptions.AppSlug = fetchOptions.License.Spec.AppSlug
				writeUpstreamImageOptions.SourceRegistry.Username = fetchOptions.License.Spec.LicenseID
				writeUpstreamImageOptions.SourceRegistry.Password = fetchOptions.License.Spec.LicenseID
			}

			if pullOptions.RewriteImageOptions.Host != "" {
				writeUpstreamImageOptions.DestRegistry = registry.RegistryOptions{
					Endpoint:  pullOptions.RewriteImageOptions.Host,
					Namespace: pullOptions.RewriteImageOptions.Namespace,
					Username:  pullOptions.RewriteImageOptions.Username,
					Password:  pullOptions.RewriteImageOptions.Password,
				}
			}

			copyResult, err := base.CopyUpstreamImages(writeUpstreamImageOptions)
			if err != nil {
				return "", errors.Wrap(err, "failed to write upstream images")
			}
			images = copyResult.Images

			newInstallation.Spec.KnownImages = copyResult.CheckedImages

			err = upstream.SaveInstallation(newInstallation, u.GetUpstreamDir(writeUpstreamOptions))
			if err != nil {
				return "", errors.Wrap(err, "failed to save installation")
			}
		}

		// If the request includes a rewrite image options host name, then also
		// push the images
		if pullOptions.RewriteImageOptions.Host != "" {
			processUpstreamImageOptions := upstream.ProcessUpstreamImagesOptions{
				RootDir:      pullOptions.RootDir,
				ImagesDir:    imagesDirFromOptions(u, pullOptions),
				CreateAppDir: pullOptions.CreateAppDir,
				Log:          log,
				ReplicatedRegistry: registry.RegistryOptions{
					Endpoint:      replicatedRegistryInfo.Registry,
					ProxyEndpoint: replicatedRegistryInfo.Proxy,
				},
				ReportWriter: pullOptions.ReportWriter,
				DestinationRegistry: registry.RegistryOptions{
					Endpoint:  pullOptions.RewriteImageOptions.Host,
					Namespace: pullOptions.RewriteImageOptions.Namespace,
					Username:  pullOptions.RewriteImageOptions.Username,
					Password:  pullOptions.RewriteImageOptions.Password,
				},
			}
			if fetchOptions.License != nil {
				processUpstreamImageOptions.ReplicatedRegistry.Username = fetchOptions.License.Spec.LicenseID
				processUpstreamImageOptions.ReplicatedRegistry.Password = fetchOptions.License.Spec.LicenseID
			}

			var rewrittenImages []kustomizetypes.Image
			if images == nil { // don't do ProcessUpstreamImages if we already copied them
				imagesData, err := ioutil.ReadFile(filepath.Join(pullOptions.AirgapRoot, "images.json"))
				if err != nil && !os.IsNotExist(err) {
					return "", errors.Wrap(err, "failed to load images file")
				}

				if err == nil {
					err := json.Unmarshal(imagesData, &images)
					if err != nil && !os.IsNotExist(err) {
						return "", errors.Wrap(err, "failed to unmarshal images data")
					}
					processUpstreamImageOptions.SkipImagePush = true
					processUpstreamImageOptions.KnownImages = images
				}

				rewrittenImages, err = upstream.ProcessUpstreamImages(u, processUpstreamImageOptions)
				if err != nil {
					return "", errors.Wrap(err, "failed to push upstream images")
				}
			}

			findObjectsOptions := base.FindObjectsWithImagesOptions{
				BaseDir: writeBaseOptions.BaseDir,
			}
			affectedObjects, err := base.FindObjectsWithImages(findObjectsOptions)
			if err != nil {
				return "", errors.Wrap(err, "failed to find objects with images")
			}

			registryUser := pullOptions.RewriteImageOptions.Username
			registryPass := pullOptions.RewriteImageOptions.Password
			if registryUser == "" {
				registryUser, registryPass, err = registry.LoadAuthForRegistry(pullOptions.RewriteImageOptions.Host)
				if err != nil {
					return "", errors.Wrapf(err, "failed to load registry auth for %q", pullOptions.RewriteImageOptions.Host)
				}
			}

			pullSecret, err = registry.PullSecretForRegistries(
				[]string{pullOptions.RewriteImageOptions.Host},
				registryUser,
				registryPass,
				pullOptions.Namespace,
			)
			if err != nil {
				return "", errors.Wrap(err, "create pull secret")
			}

			if rewrittenImages != nil {
				images = rewrittenImages
			}
			objects = affectedObjects
		}
	} else if fetchOptions.License != nil {

		newInstallation, err := upstream.LoadInstallation(u.GetUpstreamDir(writeUpstreamOptions))
		if err != nil {
			return "", errors.Wrap(err, "failed to load installation")
		}

		application, err := upstream.LoadApplication(u.GetUpstreamDir(writeUpstreamOptions))
		if err != nil {
			return "", errors.Wrap(err, "failed to load application")
		}

		allPrivate := false
		if application != nil {
			allPrivate = application.Spec.ProxyPublicImages
		}

		// Rewrite private images
		findPrivateImagesOptions := base.FindPrivateImagesOptions{
			BaseDir: writeBaseOptions.BaseDir,
			AppSlug: fetchOptions.License.Spec.AppSlug,
			ReplicatedRegistry: registry.RegistryOptions{
				Endpoint:      replicatedRegistryInfo.Registry,
				ProxyEndpoint: replicatedRegistryInfo.Proxy,
			},
			Installation:     newInstallation,
			AllImagesPrivate: allPrivate,
		}
		findResult, err := base.FindPrivateImages(findPrivateImagesOptions)
		if err != nil {
			return "", errors.Wrap(err, "failed to find private images")
		}

		newInstallation.Spec.KnownImages = findResult.CheckedImages
		err = upstream.SaveInstallation(newInstallation, u.GetUpstreamDir(writeUpstreamOptions))
		if err != nil {
			return "", errors.Wrap(err, "failed to save installation")
		}

		// TODO (ethan): proxy dex image

		// Note that there maybe no rewritten images if only replicated private images are being used.
		// We still need to create the secret in that case.
		if len(findResult.Docs) > 0 {
			pullSecret, err = registry.PullSecretForRegistries(
				replicatedRegistryInfo.ToSlice(),
				fetchOptions.License.Spec.LicenseID,
				fetchOptions.License.Spec.LicenseID,
				pullOptions.Namespace,
			)
			if err != nil {
				return "", errors.Wrap(err, "create pull secret")
			}
		}
		images = findResult.Images
		objects = findResult.Docs
	}

	identitySpec, err := upstream.LoadIdentity(u.GetUpstreamDir(writeUpstreamOptions))
	if err != nil {
		return "", errors.Wrap(err, "failed to load identity")
	}

	log.ActionWithSpinner("Creating midstream")
	io.WriteString(pullOptions.ReportWriter, "Creating midstream\n")

	m, err := midstream.CreateMidstream(b, images, objects, pullSecret, identitySpec, identityConfig)
	if err != nil {
		return "", errors.Wrap(err, "failed to create midstream")
	}
	log.FinishSpinner()

	builder, err := base.NewConfigContextTemplateBuidler(u, &renderOptions)
	if err != nil {
		return "", errors.Wrap(err, "failed to create new config context template builder")
	}

	newInstallation, err := upstream.LoadInstallation(u.GetUpstreamDir(writeUpstreamOptions))
	if err != nil {
		return "", errors.Wrap(err, "failed to load installation")
	}

	cipher, err := crypto.AESCipherFromString(newInstallation.Spec.EncryptionKey)
	if err != nil {
		return "", errors.Wrap(err, "failed to load encryption cipher")
	}

	writeMidstreamOptions := midstream.WriteOptions{
<<<<<<< HEAD
		MidstreamDir: filepath.Join(b.GetOverlaysDir(writeBaseOptions), "midstream"),
		BaseDir:      u.GetBaseDir(writeUpstreamOptions),
		AppSlug:      pullOptions.AppSlug,
		IsGitOps:     pullOptions.IsGitOps,
		IsOpenShift:  k8sutil.IsOpenShift(clientset),
		Cipher:       *cipher,
		Builder:      *builder,
=======
		MidstreamDir:       filepath.Join(b.GetOverlaysDir(writeBaseOptions), "midstream"),
		BaseDir:            u.GetBaseDir(writeUpstreamOptions),
		AppSlug:            pullOptions.AppSlug,
		IsGitOps:           pullOptions.IsGitOps,
		IsOpenShift:        k8sutil.IsOpenShift(clientset),
		Cipher:             *cipher,
		Builder:            *builder,
		HTTPProxyEnvValue:  pullOptions.HTTPProxyEnvValue,
		HTTPSProxyEnvValue: pullOptions.HTTPSProxyEnvValue,
		NoProxyEnvValue:    pullOptions.NoProxyEnvValue,
>>>>>>> b1cf9643
	}
	if err := m.WriteMidstream(writeMidstreamOptions); err != nil {
		return "", errors.Wrap(err, "failed to write midstream")
	}

	for _, downstreamName := range pullOptions.Downstreams {
		log.ActionWithSpinner("Creating downstream %q", downstreamName)
		io.WriteString(pullOptions.ReportWriter, fmt.Sprintf("Creating downstream %q\n", downstreamName))
		d, err := downstream.CreateDownstream(m, downstreamName)
		if err != nil {
			return "", errors.Wrap(err, "failed to create downstream")
		}

		writeDownstreamOptions := downstream.WriteOptions{
			DownstreamDir: filepath.Join(b.GetOverlaysDir(writeBaseOptions), "downstreams", downstreamName),
			MidstreamDir:  writeMidstreamOptions.MidstreamDir,
		}

		if err := d.WriteDownstream(writeDownstreamOptions); err != nil {
			return "", errors.Wrap(err, "failed to write downstream")
		}

		log.FinishSpinner()
	}

	if includeAdminConsole {
		if err := writeArchiveAsConfigMap(pullOptions, u, u.GetBaseDir(writeUpstreamOptions)); err != nil {
			return "", errors.Wrap(err, "failed to write archive as config map")
		}
	}

	return filepath.Join(pullOptions.RootDir, u.Name), nil
}

func ParseLicenseFromFile(filename string) (*kotsv1beta1.License, error) {
	contents, err := ioutil.ReadFile(filename)
	if err != nil {
		return nil, errors.Wrap(err, "failed to read license file")
	}

	return ParseLicenseFromBytes(contents)
}

func ParseLicenseFromBytes(licenseData []byte) (*kotsv1beta1.License, error) {
	decode := scheme.Codecs.UniversalDeserializer().Decode
	decoded, gvk, err := decode(licenseData, nil, nil)
	if err != nil {
		return nil, errors.Wrap(err, "unable to decode license file")
	}

	if gvk.Group != "kots.io" || gvk.Version != "v1beta1" || gvk.Kind != "License" {
		return nil, errors.New("not an application license")
	}

	license := decoded.(*kotsv1beta1.License)
	verifiedLicense, err := VerifySignature(license)
	if err != nil {
		return nil, errors.Wrap(err, "failed to verify signature")
	}

	return verifiedLicense, nil
}

func ParseConfigValuesFromFile(filename string) (*kotsv1beta1.ConfigValues, error) {
	contents, err := ioutil.ReadFile(filename)
	if err != nil {
		if os.IsNotExist(err) {
			return nil, nil
		}
		return nil, errors.Wrap(err, "failed to read config values file")
	}

	decode := scheme.Codecs.UniversalDeserializer().Decode
	decoded, gvk, err := decode(contents, nil, nil)
	if err != nil {
		return nil, errors.Wrap(err, "unable to decode config values file")
	}

	if gvk.Group != "kots.io" || gvk.Version != "v1beta1" || gvk.Kind != "ConfigValues" {
		return nil, errors.New("not config values")
	}

	config := decoded.(*kotsv1beta1.ConfigValues)

	return config, nil
}

func ParseIdentityConfigFromFile(filename string) (*kotsv1beta1.IdentityConfig, error) {
	contents, err := ioutil.ReadFile(filename)
	if err != nil {
		if os.IsNotExist(err) {
			return nil, nil
		}
		return nil, errors.Wrap(err, "failed to read identity config file")
	}

	decode := scheme.Codecs.UniversalDeserializer().Decode
	decoded, gvk, err := decode(contents, nil, nil)
	if err != nil {
		return nil, errors.Wrap(err, "unable to decode identity config file")
	}

	if gvk.Group != "kots.io" || gvk.Version != "v1beta1" || gvk.Kind != "IdentityConfig" {
		return nil, errors.New("not identity config")
	}

	identityConfig := decoded.(*kotsv1beta1.IdentityConfig)

	return identityConfig, nil
}

func GetAppMetadataFromAirgap(airgapArchive string) ([]byte, error) {
	appArchive, err := archives.GetFileFromAirgap("app.tar.gz", airgapArchive)
	if err != nil {
		return nil, errors.Wrap(err, "failed to extract app archive")
	}

	tempDir, err := ioutil.TempDir("", "kotsadm")
	if err != nil {
		return nil, errors.Wrap(err, "failed to create temp dir")
	}
	defer os.RemoveAll(tempDir)

	err = archives.ExtractTGZArchiveFromReader(bytes.NewReader(appArchive), tempDir)
	if err != nil {
		return nil, errors.Wrap(err, "failed to extract app archive")
	}

	kotsKinds, err := kotsutil.LoadKotsKindsFromPath(tempDir)
	if err != nil {
		return nil, errors.Wrap(err, "failed to read kots kinds")
	}

	s := k8sjson.NewYAMLSerializer(k8sjson.DefaultMetaFactory, scheme.Scheme, scheme.Scheme)

	var b bytes.Buffer
	if err := s.Encode(&kotsKinds.KotsApplication, &b); err != nil {
		errors.Wrap(err, "failed to encode metadata")
	}

	return b.Bytes(), nil
}

func parseInstallationFromFile(filename string) (*kotsv1beta1.Installation, error) {
	contents, err := ioutil.ReadFile(filename)
	if err != nil {
		if os.IsNotExist(err) {
			return nil, nil
		}
		return nil, errors.Wrap(err, "failed to read installation file")
	}

	decode := scheme.Codecs.UniversalDeserializer().Decode
	decoded, gvk, err := decode(contents, nil, nil)
	if err != nil {
		return nil, errors.Wrap(err, "unable to decode installation file")
	}

	if gvk.Group != "kots.io" || gvk.Version != "v1beta1" || gvk.Kind != "Installation" {
		return nil, errors.New("not installation file")
	}

	installation := decoded.(*kotsv1beta1.Installation)

	return installation, nil
}

func findAirgapMetaInDir(root string) (*kotsv1beta1.Airgap, error) {
	files, err := ioutil.ReadDir(root)
	if err != nil {
		if os.IsNotExist(err) {
			return nil, nil
		}
		return nil, errors.Wrap(err, "failed to read airgap directory content")
	}

	for _, file := range files {
		if file.IsDir() {
			continue
		}

		contents, err := ioutil.ReadFile(filepath.Join(root, file.Name()))
		if err != nil {
			// TODO: log
			continue
		}

		decode := scheme.Codecs.UniversalDeserializer().Decode
		decoded, gvk, err := decode(contents, nil, nil)
		if err != nil {
			// TODO: log
			continue
		}

		if gvk.Group != "kots.io" || gvk.Version != "v1beta1" || gvk.Kind != "Airgap" {
			continue
		}

		airgap := decoded.(*kotsv1beta1.Airgap)
		return airgap, nil
	}

	return nil, nil
}

func imagesDirFromOptions(upstream *upstreamtypes.Upstream, pullOptions PullOptions) string {
	if pullOptions.RewriteImageOptions.ImageFiles != "" {
		return pullOptions.RewriteImageOptions.ImageFiles
	}

	if pullOptions.CreateAppDir {
		return filepath.Join(pullOptions.RootDir, upstream.Name, "images")
	}

	return filepath.Join(pullOptions.RootDir, "images")
}

func publicKeysMatch(license *kotsv1beta1.License, airgap *kotsv1beta1.Airgap) error {
	if license == nil || airgap == nil {
		// not sure when this would happen, but earlier logic allows this combination
		return nil
	}

	publicKey, err := GetAppPublicKey(license)
	if err != nil {
		return errors.Wrap(err, "failed to get public key from license")
	}

	if err := verify([]byte(license.Spec.AppSlug), []byte(airgap.Spec.Signature), publicKey); err != nil {
		if airgap.Spec.AppSlug != "" {
			return util.ActionableError{Message: fmt.Sprintf("Failed to verify bundle signature - license is for app %q, airgap package for app %q", license.Spec.AppSlug, airgap.Spec.AppSlug)}
		} else {
			return util.ActionableError{Message: fmt.Sprintf("Failed to verify bundle signature - airgap package does not match license app %q", license.Spec.AppSlug)}
		}
	}

	return nil
}

func LicenseIsExpired(license *kotsv1beta1.License) (bool, error) {
	val, found := license.Spec.Entitlements["expires_at"]
	if !found {
		return false, nil
	}
	if val.ValueType != "" && val.ValueType != "String" {
		return false, errors.Errorf("expires_at must be type String: %s", val.ValueType)
	}
	if val.Value.StrVal == "" {
		return false, nil
	}

	partsed, err := time.Parse(time.RFC3339, val.Value.StrVal)
	if err != nil {
		return false, errors.Wrap(err, "failed to parse expiration time")
	}
	return partsed.Before(time.Now()), nil
}

func findConfig(localPath string) (*kotsv1beta1.Config, *kotsv1beta1.ConfigValues, *kotsv1beta1.License, *kotsv1beta1.Installation, *kotsv1beta1.IdentityConfig, error) {
	if localPath == "" {
		return nil, nil, nil, nil, nil, nil
	}

	var config *kotsv1beta1.Config
	var values *kotsv1beta1.ConfigValues
	var license *kotsv1beta1.License
	var installation *kotsv1beta1.Installation
	var identityConfig *kotsv1beta1.IdentityConfig

	err := filepath.Walk(localPath,
		func(path string, info os.FileInfo, err error) error {
			if err != nil {
				return err
			}

			if info.IsDir() {
				return nil
			}

			content, err := ioutil.ReadFile(path)
			if err != nil {
				return err
			}

			decode := scheme.Codecs.UniversalDeserializer().Decode
			obj, gvk, err := decode(content, nil, nil)
			if err != nil {
				return nil
			}

			if gvk.Group == "kots.io" && gvk.Version == "v1beta1" && gvk.Kind == "Config" {
				config = obj.(*kotsv1beta1.Config)
			} else if gvk.Group == "kots.io" && gvk.Version == "v1beta1" && gvk.Kind == "ConfigValues" {
				values = obj.(*kotsv1beta1.ConfigValues)
			} else if gvk.Group == "kots.io" && gvk.Version == "v1beta1" && gvk.Kind == "License" {
				license = obj.(*kotsv1beta1.License)
			} else if gvk.Group == "kots.io" && gvk.Version == "v1beta1" && gvk.Kind == "Installation" {
				installation = obj.(*kotsv1beta1.Installation)
			} else if gvk.Group == "kots.io" && gvk.Version == "v1beta1" && gvk.Kind == "IdentityConfig" {
				identityConfig = obj.(*kotsv1beta1.IdentityConfig)
			}

			return nil
		})

	if err != nil {
		return nil, nil, nil, nil, nil, errors.Wrap(err, "failed to walk local dir")
	}

	return config, values, license, installation, identityConfig, nil
}<|MERGE_RESOLUTION|>--- conflicted
+++ resolved
@@ -558,15 +558,6 @@
 	}
 
 	writeMidstreamOptions := midstream.WriteOptions{
-<<<<<<< HEAD
-		MidstreamDir: filepath.Join(b.GetOverlaysDir(writeBaseOptions), "midstream"),
-		BaseDir:      u.GetBaseDir(writeUpstreamOptions),
-		AppSlug:      pullOptions.AppSlug,
-		IsGitOps:     pullOptions.IsGitOps,
-		IsOpenShift:  k8sutil.IsOpenShift(clientset),
-		Cipher:       *cipher,
-		Builder:      *builder,
-=======
 		MidstreamDir:       filepath.Join(b.GetOverlaysDir(writeBaseOptions), "midstream"),
 		BaseDir:            u.GetBaseDir(writeUpstreamOptions),
 		AppSlug:            pullOptions.AppSlug,
@@ -577,7 +568,6 @@
 		HTTPProxyEnvValue:  pullOptions.HTTPProxyEnvValue,
 		HTTPSProxyEnvValue: pullOptions.HTTPSProxyEnvValue,
 		NoProxyEnvValue:    pullOptions.NoProxyEnvValue,
->>>>>>> b1cf9643
 	}
 	if err := m.WriteMidstream(writeMidstreamOptions); err != nil {
 		return "", errors.Wrap(err, "failed to write midstream")
