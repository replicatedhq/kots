--- conflicted
+++ resolved
@@ -435,7 +435,6 @@
 		}
 		log.FinishSpinner()
 
-<<<<<<< HEAD
 		// Always initialize the identity service. This will deploy the Dex CRDs, ServiceAccount, Role, RoleBinding
 		// and any other k8s objects which do not require any configuration from kotsadm.
 		// This will not enable the identity service
@@ -472,21 +471,6 @@
 				}
 				log.FinishSpinner()
 			}
-=======
-		if deployOptions.IdentityConfig.Enabled {
-			log.ChildActionWithSpinner("Deploying the Identity Service")
-
-			deployOptions.IdentityConfig.DisablePasswordAuth = true
-
-			if err := identity.SetConfig(ctx, deployOptions.Namespace, deployOptions.IdentityConfig); err != nil {
-				return errors.Wrap(err, "failed to set identity config")
-			}
-
-			if err := identity.Deploy(ctx, log, clientset, deployOptions.Namespace, deployOptions.IdentityConfig, deployOptions.IngressConfig); err != nil {
-				return errors.Wrap(err, "failed to deploy identity service")
-			}
-			log.FinishSpinner()
->>>>>>> 1a3cebed
 		}
 	}
 
