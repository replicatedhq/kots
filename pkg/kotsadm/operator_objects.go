package kotsadm

import (
	"fmt"

	"github.com/pkg/errors"
	"github.com/replicatedhq/kots/pkg/kotsadm/types"
	kotsadmversion "github.com/replicatedhq/kots/pkg/kotsadm/version"
	"github.com/replicatedhq/kots/pkg/util"
	appsv1 "k8s.io/api/apps/v1"
	corev1 "k8s.io/api/core/v1"
	rbacv1 "k8s.io/api/rbac/v1"
	"k8s.io/apimachinery/pkg/api/resource"
	metav1 "k8s.io/apimachinery/pkg/apis/meta/v1"
)

func operatorClusterRole() *rbacv1.ClusterRole {
	clusterRole := &rbacv1.ClusterRole{
		TypeMeta: metav1.TypeMeta{
			APIVersion: "rbac.authorization.k8s.io/v1",
			Kind:       "ClusterRole",
		},
		ObjectMeta: metav1.ObjectMeta{
			Name:   "kotsadm-operator-role",
			Labels: types.GetKotsadmLabels(),
		},
		Rules: []rbacv1.PolicyRule{
			{
				APIGroups: []string{"*"},
				Resources: []string{"*"},
				Verbs:     metav1.Verbs{"*"},
			},
		},
	}

	return clusterRole
}

func operatorClusterRoleBinding(serviceAccountNamespace string) *rbacv1.ClusterRoleBinding {
	clusterRoleBinding := &rbacv1.ClusterRoleBinding{
		TypeMeta: metav1.TypeMeta{
			APIVersion: "rbac.authorization.k8s.io/v1",
			Kind:       "ClusterRoleBinding",
		},
		ObjectMeta: metav1.ObjectMeta{
			Name:   "kotsadm-operator-rolebinding",
			Labels: types.GetKotsadmLabels(),
		},
		Subjects: []rbacv1.Subject{
			{
				Kind:      "ServiceAccount",
				Name:      "kotsadm-operator",
				Namespace: serviceAccountNamespace,
			},
		},
		RoleRef: rbacv1.RoleRef{
			APIGroup: "rbac.authorization.k8s.io",
			Kind:     "ClusterRole",
			Name:     "kotsadm-operator-role",
		},
	}

	return clusterRoleBinding
}

func operatorRole(namespace string) *rbacv1.Role {
	role := &rbacv1.Role{
		TypeMeta: metav1.TypeMeta{
			APIVersion: "rbac.authorization.k8s.io/v1",
			Kind:       "Role",
		},
		ObjectMeta: metav1.ObjectMeta{
			Name:      "kotsadm-operator-role",
			Namespace: namespace,
			Labels:    types.GetKotsadmLabels(),
		},
		Rules: []rbacv1.PolicyRule{
			{
				APIGroups: []string{"*"},
				Resources: []string{"*"},
				Verbs:     metav1.Verbs{"*"},
			},
		},
	}

	return role
}

func operatorRoleBinding(namespace string, subjectNamespace string) *rbacv1.RoleBinding {
	roleBinding := &rbacv1.RoleBinding{
		TypeMeta: metav1.TypeMeta{
			APIVersion: "rbac.authorization.k8s.io/v1",
			Kind:       "RoleBinding",
		},
		ObjectMeta: metav1.ObjectMeta{
			Name:      "kotsadm-operator-rolebinding",
			Namespace: namespace,
			Labels:    types.GetKotsadmLabels(),
		},
		Subjects: []rbacv1.Subject{
			{
				Kind:      "ServiceAccount",
				Name:      "kotsadm-operator",
				Namespace: subjectNamespace,
			},
		},
		RoleRef: rbacv1.RoleRef{
			APIGroup: "rbac.authorization.k8s.io",
			Kind:     "Role",
			Name:     "kotsadm-operator-role",
		},
	}

	return roleBinding
}

func operatorServiceAccount(namespace string) *corev1.ServiceAccount {
	serviceAccount := &corev1.ServiceAccount{
		TypeMeta: metav1.TypeMeta{
			APIVersion: "v1",
			Kind:       "ServiceAccount",
		},
		ObjectMeta: metav1.ObjectMeta{
			Name:      "kotsadm-operator",
			Namespace: namespace,
			Labels:    types.GetKotsadmLabels(),
		},
	}

	return serviceAccount
}

func updateOperatorDeployment(deployment *appsv1.Deployment, deployOptions types.DeployOptions) error {
	var securityContext corev1.PodSecurityContext
	if !deployOptions.IsOpenShift {
		securityContext = corev1.PodSecurityContext{
			RunAsUser: util.IntPointer(1001),
		}
	}

	desiredDeployment := operatorDeployment(deployOptions)

	// ensure the non-optional kots labels are present (added in 1.11.0)
	if deployment.ObjectMeta.Labels == nil {
		deployment.ObjectMeta.Labels = map[string]string{}
	}
	deployment.ObjectMeta.Labels[types.KotsadmKey] = types.KotsadmLabelValue
	if deployment.Spec.Template.ObjectMeta.Labels == nil {
		deployment.Spec.Template.ObjectMeta.Labels = map[string]string{}
	}
	deployment.Spec.Template.ObjectMeta.Labels[types.KotsadmKey] = types.KotsadmLabelValue

	// security context (added in 1.11.0)
	deployment.Spec.Template.Spec.SecurityContext = &securityContext
	containerIdx := -1
	for idx, c := range deployment.Spec.Template.Spec.Containers {
		if c.Name == "kotsadm-operator" {
			containerIdx = idx
		}
	}

	if containerIdx == -1 {
		return errors.New("failed to find kotsadm-operator container in deployment")
	}

	// image
	deployment.Spec.Template.Spec.Containers[containerIdx].Image = fmt.Sprintf("%s/kotsadm-operator:%s", kotsadmversion.KotsadmRegistry(deployOptions.KotsadmOptions), kotsadmversion.KotsadmTag(deployOptions.KotsadmOptions))

	// copy the env vars from the desired to existing. this could undo a change that the user had.
	// we don't know which env vars we set and which are user edited. this method avoids deleting
	// env vars that the user added, but doesn't handle edited vars
	mergedEnvs := []corev1.EnvVar{}
	for _, env := range desiredDeployment.Spec.Template.Spec.Containers[0].Env {
		mergedEnvs = append(mergedEnvs, env)
	}
	for _, existingEnv := range deployment.Spec.Template.Spec.Containers[containerIdx].Env {
		isUnxpected := true
		for _, env := range desiredDeployment.Spec.Template.Spec.Containers[0].Env {
			if env.Name == existingEnv.Name {
				isUnxpected = false
			}
		}

		if isUnxpected {
			mergedEnvs = append(mergedEnvs, existingEnv)
		}
	}
	deployment.Spec.Template.Spec.Containers[containerIdx].Env = mergedEnvs

	return nil
}

func operatorDeployment(deployOptions types.DeployOptions) *appsv1.Deployment {
	var securityContext corev1.PodSecurityContext
	if !deployOptions.IsOpenShift {
		securityContext = corev1.PodSecurityContext{
			RunAsUser: util.IntPointer(1001),
		}
	}

	var pullSecrets []corev1.LocalObjectReference
	if s := kotsadmversion.KotsadmPullSecret(deployOptions.Namespace, deployOptions.KotsadmOptions); s != nil {
		pullSecrets = []corev1.LocalObjectReference{
			{
				Name: s.ObjectMeta.Name,
			},
		}
	}

	deployment := &appsv1.Deployment{
		TypeMeta: metav1.TypeMeta{
			APIVersion: "apps/v1",
			Kind:       "Deployment",
		},
		ObjectMeta: metav1.ObjectMeta{
			Name:      "kotsadm-operator",
			Namespace: deployOptions.Namespace,
			Labels:    types.GetKotsadmLabels(),
		},
		Spec: appsv1.DeploymentSpec{
			Selector: &metav1.LabelSelector{
				MatchLabels: map[string]string{
					"app": "kotsadm-operator",
				},
			},
			Template: corev1.PodTemplateSpec{
				ObjectMeta: metav1.ObjectMeta{
					Labels: types.GetKotsadmLabels(map[string]string{
						"app": "kotsadm-operator",
					}),
				},
				Spec: corev1.PodSpec{
					Affinity: &corev1.Affinity{
						NodeAffinity: defaultKotsNodeAffinity(),
					},
					SecurityContext:    &securityContext,
					ServiceAccountName: "kotsadm-operator",
					RestartPolicy:      corev1.RestartPolicyAlways,
					ImagePullSecrets:   pullSecrets,
					Containers: []corev1.Container{
						{
<<<<<<< HEAD
							Image:           fmt.Sprintf("%s/kotsadm-operator:%s", kotsadmRegistry(deployOptions.KotsadmOptions), kotsadmTag(deployOptions.KotsadmOptions)),
							ImagePullPolicy: corev1.PullIfNotPresent,
=======
							Image:           fmt.Sprintf("%s/kotsadm-operator:%s", kotsadmversion.KotsadmRegistry(deployOptions.KotsadmOptions), kotsadmversion.KotsadmTag(deployOptions.KotsadmOptions)),
							ImagePullPolicy: corev1.PullAlways,
>>>>>>> fb986d2c
							Name:            "kotsadm-operator",
							Env: []corev1.EnvVar{
								{
									Name:  "KOTSADM_API_ENDPOINT",
									Value: fmt.Sprintf("http://kotsadm.%s.svc.cluster.local:3000", deployOptions.Namespace),
								},
								{
									Name: "KOTSADM_TOKEN",
									ValueFrom: &corev1.EnvVarSource{
										SecretKeyRef: &corev1.SecretKeySelector{
											LocalObjectReference: corev1.LocalObjectReference{
												Name: types.ClusterTokenSecret,
											},
											Key: types.ClusterTokenSecret,
										},
									},
								},
								{
									Name: "KOTSADM_TARGET_NAMESPACE",
									ValueFrom: &corev1.EnvVarSource{
										FieldRef: &corev1.ObjectFieldSelector{
											FieldPath: "metadata.namespace",
										},
									},
								},
							},
							Resources: corev1.ResourceRequirements{
								Limits: corev1.ResourceList{
									"cpu":    resource.MustParse("500m"),
									"memory": resource.MustParse("500Mi"),
								},
								Requests: corev1.ResourceList{
									"cpu":    resource.MustParse("100m"),
									"memory": resource.MustParse("100Mi"),
								},
							},
						},
					},
				},
			},
		},
	}

	return deployment
}<|MERGE_RESOLUTION|>--- conflicted
+++ resolved
@@ -239,13 +239,8 @@
 					ImagePullSecrets:   pullSecrets,
 					Containers: []corev1.Container{
 						{
-<<<<<<< HEAD
-							Image:           fmt.Sprintf("%s/kotsadm-operator:%s", kotsadmRegistry(deployOptions.KotsadmOptions), kotsadmTag(deployOptions.KotsadmOptions)),
+							Image:           fmt.Sprintf("%s/kotsadm-operator:%s", kotsadmversion.KotsadmRegistry(deployOptions.KotsadmOptions), kotsadmversion.KotsadmTag(deployOptions.KotsadmOptions)),
 							ImagePullPolicy: corev1.PullIfNotPresent,
-=======
-							Image:           fmt.Sprintf("%s/kotsadm-operator:%s", kotsadmversion.KotsadmRegistry(deployOptions.KotsadmOptions), kotsadmversion.KotsadmTag(deployOptions.KotsadmOptions)),
-							ImagePullPolicy: corev1.PullAlways,
->>>>>>> fb986d2c
 							Name:            "kotsadm-operator",
 							Env: []corev1.EnvVar{
 								{
