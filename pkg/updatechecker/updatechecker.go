--- conflicted
+++ resolved
@@ -162,18 +162,13 @@
 // otherwise, if "IsAutomatic" is set to true (which means it's an automatic update check), then the version that matches the auto deploy configuration (if enabled) will be deployed.
 // Automatic update checks will not run on embedded clusters.
 // returns the number of available updates.
-<<<<<<< HEAD
 func CheckForUpdates(opts types.CheckForUpdatesOpts) (ucr *types.UpdateCheckResponse, finalError error) {
-	currentStatus, _, err := tasks.GetTaskStatus("update-download")
-=======
-func CheckForUpdates(opts CheckForUpdatesOpts) (ucr *UpdateCheckResponse, finalError error) {
 	if opts.IsAutomatic && util.IsEmbeddedCluster() {
 		logger.Debugf("skipping automatic update check for app %s because it's running in an embedded cluster", opts.AppID)
 		return
 	}
 
-	currentStatus, _, err := store.GetTaskStatus("update-download")
->>>>>>> 9c4f5d5b
+	currentStatus, _, err := tasks.GetTaskStatus("update-download")
 	if err != nil {
 		return nil, errors.Wrap(err, "failed to get task status")
 	}
