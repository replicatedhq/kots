--- conflicted
+++ resolved
@@ -91,7 +91,7 @@
 		upstream           *upstreamtypes.Upstream
 		renderOptions      *RenderOptions
 		expectedDeployment BaseFile
-		expectedSecret     BaseFile
+		expectedSecrets    []BaseFile
 	}{
 		{
 			name: "replace array with repeat values",
@@ -297,26 +297,51 @@
                   pod: "testPod"
                   metaData:
                     pod: "testPod"
-<<<<<<< HEAD
-=======
                     fileName: "secretName-3"
                   items:
                   - key: "file"
->>>>>>> d0c44bde
                     path: "secretName-3"`),
 			},
-			expectedSecret: BaseFile{
-				Path: "secret.yaml",
-				Content: []byte(
-					`apiVersion: v1
+			expectedSecrets: []BaseFile{
+				{
+					Path: "secret-rando.yaml",
+					Content: []byte(
+						`apiVersion: v1
 kind: Secret
 metadata:
-  name: my-secret
+  name: secretName-1
+  namespace: "my-app"
 type: Opaque
 data:
   file: MTIz`),
+				},
+				{
+					Path: "secret-rando.yaml",
+					Content: []byte(
+						`apiVersion: v1
+kind: Secret
+metadata:
+  name: secretName-2
+  namespace: "my-app"
+type: Opaque
+data:
+  file: MTIz`),
+				},
+				{
+					Path: "secret-rando.yaml",
+					Content: []byte(
+						`apiVersion: v1
+kind: Secret
+metadata:
+  name: secretName-3
+  namespace: "my-app"
+type: Opaque
+data:
+  file: MTIz`),
+				},
 			},
 		},
+	}
 
 	for _, test := range tests {
 		t.Run(test.name, func(t *testing.T) {
@@ -331,10 +356,15 @@
 
 			expectedDeployment := depobj.(*appsv1.Deployment)
 
-			secobj, _, err := decode(test.expectedSecret.Content, nil, nil)
-			req.NoError(err)
-
-			expectedSecret := secobj.(*corev1.Secret)
+			var unmarshaledSecrets []*corev1.Secret
+			for _, expectedSecret := range test.expectedSecrets {
+				secobj, _, err := decode(expectedSecret.Content, nil, nil)
+				req.NoError(err)
+
+				unmarshaledSecrets = append(unmarshaledSecrets, secobj.(*corev1.Secret))
+			}
+
+			secretsFound := 0
 
 			for _, targetFile := range base.Files {
 				obj, gvk, err := decode(targetFile.Content, nil, nil)
@@ -349,15 +379,18 @@
 					assert.ElementsMatch(t, expectedDeployment.Spec.Template.Spec.Volumes[1].Projected.Sources, deployment.Spec.Template.Spec.Volumes[1].Projected.Sources)
 				}
 
-				if gvk.Kind == "secret" {
+				if gvk.Kind == "Secret" {
+					secretsFound++
 					secret := obj.(*corev1.Secret)
 
-					fmt.Printf("secret is %+v\n", secret)
-
-					assert.Equal(t, expectedSecret, secret)
+					for _, unmarshaledSecret := range unmarshaledSecrets {
+						if secret.GetObjectMeta().GetName() == unmarshaledSecret.GetObjectMeta().GetName() {
+							assert.Equal(t, unmarshaledSecret, secret)
+						}
+					}
 				}
 			}
-			assert.Fail(t, "")
+			req.Equal(secretsFound, len(unmarshaledSecrets))
 
 		})
 	}
