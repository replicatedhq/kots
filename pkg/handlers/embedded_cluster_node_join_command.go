package handlers

import (
	"encoding/json"
	"fmt"
	"github.com/replicatedhq/kots/pkg/api/handlers/types"
	"net/http"

	"github.com/google/uuid"
	"github.com/replicatedhq/embedded-cluster/kinds/types/join"

	"github.com/replicatedhq/kots/pkg/embeddedcluster"
	"github.com/replicatedhq/kots/pkg/k8sutil"
	"github.com/replicatedhq/kots/pkg/kotsutil"
	"github.com/replicatedhq/kots/pkg/logger"
	"github.com/replicatedhq/kots/pkg/store"
	"github.com/replicatedhq/kots/pkg/util"
)

<<<<<<< HEAD
type GetEmbeddedClusterNodeJoinCommandResponse struct {
	ClusterID              string                     `json:"clusterID"`
	K0sJoinCommand         string                     `json:"k0sJoinCommand"`
	K0sToken               string                     `json:"k0sToken"`
	EmbeddedClusterVersion string                     `json:"embeddedClusterVersion"`
	AirgapRegistryAddress  string                     `json:"airgapRegistryAddress"`
	TCPConnectionsRequired []string                   `json:"tcpConnectionsRequired"`
	InstallationSpec       ecv1beta1.InstallationSpec `json:"installationSpec,omitempty"`
=======
type GenerateEmbeddedClusterNodeJoinCommandResponse struct {
	Command []string `json:"command"`
}

type GenerateEmbeddedClusterNodeJoinCommandRequest struct {
	Roles []string `json:"roles"`
>>>>>>> e7b90309
}

func (h *Handler) GenerateEmbeddedClusterNodeJoinCommand(w http.ResponseWriter, r *http.Request) {
	if !util.IsEmbeddedCluster() {
		logger.Errorf("not an embedded cluster")
		w.WriteHeader(http.StatusBadRequest)
		return
	}

	generateEmbeddedClusterNodeJoinCommandRequest := types.GenerateEmbeddedClusterNodeJoinCommandRequest{}
	if err := json.NewDecoder(r.Body).Decode(&generateEmbeddedClusterNodeJoinCommandRequest); err != nil {
		logger.Error(fmt.Errorf("failed to decode request body: %w", err))
		w.WriteHeader(http.StatusBadRequest)
		return
	}

	token, err := store.GetStore().SetEmbeddedClusterInstallCommandRoles(generateEmbeddedClusterNodeJoinCommandRequest.Roles)
	if err != nil {
		logger.Error(fmt.Errorf("failed to set k0s install command roles: %w", err))
		w.WriteHeader(http.StatusInternalServerError)
		return
	}

	apps, err := store.GetStore().ListInstalledApps()
	if err != nil {
		logger.Error(fmt.Errorf("failed to list installed apps: %w", err))
		w.WriteHeader(http.StatusInternalServerError)
		return
	}
	if len(apps) == 0 {
		logger.Error(fmt.Errorf("no installed apps found"))
		w.WriteHeader(http.StatusInternalServerError)
		return
	}
	app := apps[0]

	kbClient, err := h.GetKubeClient(r.Context())
	if err != nil {
		logger.Error(fmt.Errorf("failed to get kubeclient: %w", err))
		w.WriteHeader(http.StatusInternalServerError)
		return
	}

	nodeJoinCommand, err := embeddedcluster.GenerateAddNodeCommand(r.Context(), kbClient, token, app.IsAirgap)
	if err != nil {
		logger.Error(fmt.Errorf("failed to generate add node command: %w", err))
		w.WriteHeader(http.StatusInternalServerError)
		return
	}

	JSON(w, http.StatusOK, types.GenerateEmbeddedClusterNodeJoinCommandResponse{
		Command: []string{nodeJoinCommand},
	})
}

// this function relies on the token being valid for authentication
func (h *Handler) GetEmbeddedClusterNodeJoinCommand(w http.ResponseWriter, r *http.Request) {
	if !util.IsEmbeddedCluster() {
		logger.Errorf("not an embedded cluster")
		w.WriteHeader(http.StatusBadRequest)
		return
	}

	// read query string, ensure that the token is valid
	token := r.URL.Query().Get("token")
	roles, err := store.GetStore().GetEmbeddedClusterInstallCommandRoles(token)
	if err != nil {
		logger.Error(fmt.Errorf("failed to get k0s install command roles: %w", err))
		w.WriteHeader(http.StatusInternalServerError)
		return
	}

	// use roles to generate join token etc
	kbClient, err := h.GetKubeClient(r.Context())
	if err != nil {
		logger.Error(fmt.Errorf("failed to get kubeclient: %w", err))
		w.WriteHeader(http.StatusInternalServerError)
		return
	}

	k0sRole := "worker"
	controllerRoleName, err := embeddedcluster.ControllerRoleName(r.Context(), kbClient)
	if err != nil {
		logger.Error(fmt.Errorf("failed to get controller role name: %w", err))
		w.WriteHeader(http.StatusInternalServerError)
		return
	}

	for _, role := range roles {
		if role == controllerRoleName {
			k0sRole = "controller"
			break
		}
	}

	// sort roles by name, but put controller first
	roles = embeddedcluster.SortRoles(controllerRoleName, roles)

	k0sToken, err := embeddedcluster.GenerateAddNodeToken(r.Context(), kbClient, k0sRole)
	if err != nil {
		logger.Error(fmt.Errorf("failed to generate add node token: %w", err))
		w.WriteHeader(http.StatusInternalServerError)
		return
	}

	k0sJoinCommand, err := embeddedcluster.GenerateK0sJoinCommand(r.Context(), kbClient, roles)
	if err != nil {
		logger.Error(fmt.Errorf("failed to generate k0s join command: %w", err))
		w.WriteHeader(http.StatusInternalServerError)
		return
	}

	logger.Infof("k0s join command: %q", k0sJoinCommand)

	// get the current active installation object
	install, err := embeddedcluster.GetCurrentInstallation(r.Context(), kbClient)
	if err != nil {
		logger.Error(fmt.Errorf("failed to get current install: %w", err))
		w.WriteHeader(http.StatusInternalServerError)
		return
	}

	// extract the version from the installation object for backwards compatibility
	var ecVersion string
	if install.Spec.Config != nil {
		ecVersion = install.Spec.Config.Version
	}

	airgapRegistryAddress := ""
	if install.Spec.AirGap {
		clientset, err := k8sutil.GetClientset()
		if err != nil {
			logger.Error(fmt.Errorf("failed to get clientset: %w", err))
			w.WriteHeader(http.StatusInternalServerError)
			return
		}
		airgapRegistryAddress, _, _ = kotsutil.GetEmbeddedRegistryCreds(clientset)
	}

	// get all the endpoints a joining node needs to ensure connectivity to
	endpoints, err := embeddedcluster.GetEndpointsToCheck(r.Context(), kbClient, roles)
	if err != nil {
		logger.Error(fmt.Errorf("failed to get the node ip addresses: %w", err))
		w.WriteHeader(http.StatusInternalServerError)
		return
	}

	clusterUUID, err := uuid.Parse(install.Spec.ClusterID)
	if err != nil {
		logger.Error(fmt.Errorf("failed to parse cluster id: %w", err))
		w.WriteHeader(http.StatusInternalServerError)
		return
	}

	var currentAppVersionLabel string
	// attempt to get the current app version label from the installed app
	installedApps, err := store.GetStore().ListInstalledApps()
	if err != nil {
		logger.Error(fmt.Errorf("failed to list installed apps: %w", err))
		w.WriteHeader(http.StatusInternalServerError)
		return
	} else if len(installedApps) > 0 {
		// "CurrentSequence" is the latest available version of the app in a non-embedded cluster.
		// However, in an embedded cluster, the "CurrentSequence" is also the currently deployed version of the app.
		// This is because EC uses the new upgrade flow, which only creates a new app version when
		// the app version gets deployed. And because rollbacks are not supported in embedded cluster yet.
		appVersion, err := store.GetStore().GetAppVersion(installedApps[0].ID, installedApps[0].CurrentSequence)
		if err != nil {
			logger.Error(fmt.Errorf("failed to get app version: %w", err))
			w.WriteHeader(http.StatusInternalServerError)
			return
		}
		currentAppVersionLabel = appVersion.VersionLabel
	} else {
		// if there are no installed apps, we can't get the current app version label
		logger.Info("no installed apps found")
	}

	JSON(w, http.StatusOK, join.JoinCommandResponse{
		ClusterID:              clusterUUID,
		K0sJoinCommand:         k0sJoinCommand,
		K0sToken:               k0sToken,
		EmbeddedClusterVersion: ecVersion,
		AirgapRegistryAddress:  airgapRegistryAddress,
		TCPConnectionsRequired: endpoints,
		InstallationSpec:       install.Spec,
		AppVersionLabel:        currentAppVersionLabel,
	})
}<|MERGE_RESOLUTION|>--- conflicted
+++ resolved
@@ -3,12 +3,12 @@
 import (
 	"encoding/json"
 	"fmt"
-	"github.com/replicatedhq/kots/pkg/api/handlers/types"
 	"net/http"
 
 	"github.com/google/uuid"
 	"github.com/replicatedhq/embedded-cluster/kinds/types/join"
 
+  "github.com/replicatedhq/kots/pkg/api/handlers/types"
 	"github.com/replicatedhq/kots/pkg/embeddedcluster"
 	"github.com/replicatedhq/kots/pkg/k8sutil"
 	"github.com/replicatedhq/kots/pkg/kotsutil"
@@ -16,25 +16,6 @@
 	"github.com/replicatedhq/kots/pkg/store"
 	"github.com/replicatedhq/kots/pkg/util"
 )
-
-<<<<<<< HEAD
-type GetEmbeddedClusterNodeJoinCommandResponse struct {
-	ClusterID              string                     `json:"clusterID"`
-	K0sJoinCommand         string                     `json:"k0sJoinCommand"`
-	K0sToken               string                     `json:"k0sToken"`
-	EmbeddedClusterVersion string                     `json:"embeddedClusterVersion"`
-	AirgapRegistryAddress  string                     `json:"airgapRegistryAddress"`
-	TCPConnectionsRequired []string                   `json:"tcpConnectionsRequired"`
-	InstallationSpec       ecv1beta1.InstallationSpec `json:"installationSpec,omitempty"`
-=======
-type GenerateEmbeddedClusterNodeJoinCommandResponse struct {
-	Command []string `json:"command"`
-}
-
-type GenerateEmbeddedClusterNodeJoinCommandRequest struct {
-	Roles []string `json:"roles"`
->>>>>>> e7b90309
-}
 
 func (h *Handler) GenerateEmbeddedClusterNodeJoinCommand(w http.ResponseWriter, r *http.Request) {
 	if !util.IsEmbeddedCluster() {
