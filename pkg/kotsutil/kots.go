package kotsutil

import (
	"archive/tar"
	"bytes"
	"compress/gzip"
	"context"
	"encoding/base64"
	"fmt"
	"os"
	"path"
	"path/filepath"
	"strconv"
	"strings"
	"time"

	"github.com/blang/semver"
	dockerref "github.com/containers/image/v5/docker/reference"
	"github.com/pkg/errors"
	embeddedclusterv1beta1 "github.com/replicatedhq/embedded-cluster-operator/api/v1beta1"
	"github.com/replicatedhq/kots/pkg/archives"
	"github.com/replicatedhq/kots/pkg/binaries"
	"github.com/replicatedhq/kots/pkg/buildversion"
	"github.com/replicatedhq/kots/pkg/crypto"
	registrytypes "github.com/replicatedhq/kots/pkg/docker/registry/types"
	"github.com/replicatedhq/kots/pkg/k8sutil"
	"github.com/replicatedhq/kots/pkg/kurl"
	"github.com/replicatedhq/kots/pkg/logger"
	"github.com/replicatedhq/kots/pkg/util"
	kotsv1beta1 "github.com/replicatedhq/kotskinds/apis/kots/v1beta1"
	kotsv1beta2 "github.com/replicatedhq/kotskinds/apis/kots/v1beta2"
	kotsscheme "github.com/replicatedhq/kotskinds/client/kotsclientset/scheme"
	kurlscheme "github.com/replicatedhq/kurlkinds/client/kurlclientset/scheme"
	kurlv1beta1 "github.com/replicatedhq/kurlkinds/pkg/apis/cluster/v1beta1"
	troubleshootv1beta2 "github.com/replicatedhq/troubleshoot/pkg/apis/troubleshoot/v1beta2"
	troubleshootscheme "github.com/replicatedhq/troubleshoot/pkg/client/troubleshootclientset/scheme"
	"github.com/replicatedhq/troubleshoot/pkg/collect"
	"github.com/replicatedhq/troubleshoot/pkg/docrewrite"
	velerov1 "github.com/vmware-tanzu/velero/pkg/apis/velero/v1"
	"gopkg.in/yaml.v2"
	kuberneteserrors "k8s.io/apimachinery/pkg/api/errors"
	metav1 "k8s.io/apimachinery/pkg/apis/meta/v1"
	"k8s.io/apimachinery/pkg/runtime"
	"k8s.io/apimachinery/pkg/runtime/serializer/json"
	serializer "k8s.io/apimachinery/pkg/runtime/serializer/json"
	"k8s.io/client-go/kubernetes/scheme"
	applicationv1beta1 "sigs.k8s.io/application/api/v1beta1"
)

func init() {
	kotsscheme.AddToScheme(scheme.Scheme)
	troubleshootscheme.AddToScheme(scheme.Scheme)
	velerov1.AddToScheme(scheme.Scheme)
	kurlscheme.AddToScheme(scheme.Scheme)
	applicationv1beta1.AddToScheme(scheme.Scheme)
	embeddedclusterv1beta1.AddToScheme(scheme.Scheme)
}

var (
	BrandingFontFileExtensions = map[string]string{
		".woff":  "woff",
		".woff2": "woff2",
		".ttf":   "truetype",
		".otf":   "opentype",
		".eot":   "embedded-opentype",
		".svg":   "svg",
	}
)

type OverlySimpleGVK struct {
	APIVersion string               `yaml:"apiVersion"`
	Kind       string               `yaml:"kind"`
	Metadata   OverlySimpleMetadata `yaml:"metadata"`
}

type OverlySimpleMetadata struct {
	Name      string `yaml:"name"`
	Namespace string `yaml:"namespace"`
}

// KotsKinds are all of the special "client-side" kinds that are packaged in
// an application. These should be pointers because they are all optional.
// But a few are still expected in the code later, so we make them not pointers,
// because other codepaths expect them to be present
type KotsKinds struct {
	KotsApplication   kotsv1beta1.Application
	Application       *applicationv1beta1.Application
	V1Beta1HelmCharts *kotsv1beta1.HelmChartList
	V1Beta2HelmCharts *kotsv1beta2.HelmChartList

	Collector     *troubleshootv1beta2.Collector
	Preflight     *troubleshootv1beta2.Preflight
	Analyzer      *troubleshootv1beta2.Analyzer
	SupportBundle *troubleshootv1beta2.SupportBundle
	Redactor      *troubleshootv1beta2.Redactor
	HostPreflight *troubleshootv1beta2.HostPreflight

	Config       *kotsv1beta1.Config
	ConfigValues *kotsv1beta1.ConfigValues

	Installation kotsv1beta1.Installation
	License      *kotsv1beta1.License

	Identity       *kotsv1beta1.Identity
	IdentityConfig *kotsv1beta1.IdentityConfig

	Backup    *velerov1.Backup
	Installer *kurlv1beta1.Installer

	LintConfig *kotsv1beta1.LintConfig

	EmbeddedClusterConfig *embeddedclusterv1beta1.Config
}

func IsKotsKind(apiVersion string, kind string) bool {
	if apiVersion == "velero.io/v1" && kind == "Backup" {
		return true
	}
	if apiVersion == "kots.io/v1beta1" {
		return true
	}
	if apiVersion == "kots.io/v1beta2" {
		return true
	}
	if apiVersion == "troubleshoot.sh/v1beta2" {
		return true
	}
	if apiVersion == "troubleshoot.replicated.com/v1beta1" {
		return true
	}
	if apiVersion == "cluster.kurl.sh/v1beta1" {
		return true
	}
	if apiVersion == "kurl.sh/v1beta1" {
		return true
	}
<<<<<<< HEAD
=======
	// In addition to kotskinds, we exclude the embedded cluster configuration.
>>>>>>> b2a4e102
	if apiVersion == "embeddedcluster.replicated.com/v1beta1" {
		return true
	}
	// In addition to kotskinds, we exclude the application crd for now
	if apiVersion == "app.k8s.io/v1beta1" {
		return true
	}
	return false
}

func (k *KotsKinds) EncryptConfigValues() error {
	if k.ConfigValues == nil || k.Config == nil {
		return nil
	}

	updated := map[string]kotsv1beta1.ConfigValue{}

	for name, configValue := range k.ConfigValues.Spec.Values {
		updated[name] = configValue

		if configValue.ValuePlaintext != "" {
			// ensure it's a password type
			configItemType := ""

			for _, group := range k.Config.Spec.Groups {
				for _, item := range group.Items {
					if item.Name == name {
						configItemType = item.Type
						goto Found
					}
				}
			}
		Found:

			if configItemType == "" {
				return errors.Errorf("Cannot encrypt item %q because item type was not found", name)
			}
			if configItemType != "password" {
				return errors.Errorf("Cannot encrypt item %q because item type was %q (not password)", name, configItemType)
			}

			encrypted := crypto.Encrypt([]byte(configValue.ValuePlaintext))
			encoded := base64.StdEncoding.EncodeToString(encrypted)

			configValue.Value = encoded
			configValue.ValuePlaintext = ""

			updated[name] = configValue
		}
	}

	k.ConfigValues.Spec.Values = updated

	return nil
}

func (k *KotsKinds) DecryptConfigValues() error {
	if k.ConfigValues == nil {
		return nil
	}

	updated := map[string]kotsv1beta1.ConfigValue{}

	for name, configValue := range k.ConfigValues.Spec.Values {
		// config values doesn't know the type..
		// we could look it up in the config
		// or we can just try to decode and decrypt it

		updated[name] = configValue // will be overwritten if we decrypt anything

		if configValue.Value != "" {
			decoded, err := base64.StdEncoding.DecodeString(configValue.Value)
			if err != nil {
				continue
			}
			decrypted, err := crypto.Decrypt(decoded)
			if err != nil {
				continue
			}

			configValue.Value = ""
			configValue.ValuePlaintext = string(decrypted)

			updated[name] = configValue
		}
	}

	k.ConfigValues.Spec.Values = updated

	return nil
}

func (k *KotsKinds) IsConfigurable() bool {
	if k == nil || k.Config == nil {
		return false
	}
	return len(k.Config.Spec.Groups) > 0
}

func (k *KotsKinds) HasPreflights() bool {
	if k == nil || k.Preflight == nil {
		return false
	}
	return len(k.Preflight.Spec.Analyzers) > 0
}

// GetKustomizeBinaryPath will return the kustomize binary version to use for this application
// applying the default, if there is one, for the current version of kots
func (k KotsKinds) GetKustomizeBinaryPath() string {
	path, err := binaries.GetKustomizePathForVersion(k.KotsApplication.Spec.KustomizeVersion)
	if err != nil {
		logger.Infof("Failed to get kustomize path: %v", err)
		return "kustomize"
	}
	return path
}

func (o KotsKinds) Marshal(g string, v string, k string) (string, error) {
	s := serializer.NewYAMLSerializer(serializer.DefaultMetaFactory, scheme.Scheme, scheme.Scheme)

	if g == "kots.io" {
		if v == "v1beta1" {
			switch k {
			case "Application":
				var b bytes.Buffer
				if err := s.Encode(&o.KotsApplication, &b); err != nil {
					return "", errors.Wrap(err, "failed to encode kots application")
				}
				return string(b.Bytes()), nil
			case "Installation":
				var b bytes.Buffer
				if err := s.Encode(&o.Installation, &b); err != nil {
					return "", errors.Wrap(err, "failed to encode installation")
				}
				return string(b.Bytes()), nil
			case "License":
				if o.License == nil {
					return "", nil
				}
				var b bytes.Buffer
				if err := s.Encode(o.License, &b); err != nil {
					return "", errors.Wrap(err, "failed to encode license")
				}
				return string(b.Bytes()), nil
			case "Config":
				if o.Config == nil {
					return "", nil
				}
				var b bytes.Buffer
				if err := s.Encode(o.Config, &b); err != nil {
					return "", errors.Wrap(err, "failed to encode config")
				}
				return string(b.Bytes()), nil
			case "ConfigValues":
				if o.ConfigValues == nil {
					return "", nil
				}
				var b bytes.Buffer
				if err := s.Encode(o.ConfigValues, &b); err != nil {
					return "", errors.Wrap(err, "failed to encode configvalues")
				}
				return string(b.Bytes()), nil
			case "Identity":
				if o.Identity == nil {
					return "", nil
				}
				var b bytes.Buffer
				if err := s.Encode(o.Identity, &b); err != nil {
					return "", errors.Wrap(err, "failed to encode identity")
				}
				return string(b.Bytes()), nil
			case "IdentityConfig":
				if o.IdentityConfig == nil {
					return "", nil
				}
				var b bytes.Buffer
				if err := s.Encode(o.IdentityConfig, &b); err != nil {
					return "", errors.Wrap(err, "failed to encode identityconfig")
				}
				return string(b.Bytes()), nil
			case "HelmChartList":
				if o.V1Beta1HelmCharts == nil {
					return "", nil
				}
				var b bytes.Buffer
				if err := s.Encode(o.V1Beta1HelmCharts, &b); err != nil {
					return "", errors.Wrap(err, "failed to encode v1beta1 helmcharts")
				}
				return string(b.Bytes()), nil
			}
		} else if v == "v1beta2" {
			switch k {
			case "HelmChartList":
				if o.V1Beta2HelmCharts == nil {
					return "", nil
				}
				var b bytes.Buffer
				if err := s.Encode(o.V1Beta2HelmCharts, &b); err != nil {
					return "", errors.Wrap(err, "failed to encode v1beta2 helmcharts")
				}
				return string(b.Bytes()), nil
			}
		}
	}

	if g == "troubleshoot.replicated.com" || g == "troubleshoot.sh" {
		if v == "v1beta1" || v == "v1beta2" {
			switch k {
			case "Collector":
				collector := o.Collector
				// SupportBundle overwrites Collector if defined
				if o.SupportBundle != nil {
					collector = SupportBundleToCollector(o.SupportBundle)
				}
				if collector == nil {
					return "", nil
				}
				var b bytes.Buffer
				if err := s.Encode(collector, &b); err != nil {
					return "", errors.Wrap(err, "failed to encode collector")
				}
				return string(b.Bytes()), nil
			case "Analyzer":
				analyzer := o.Analyzer
				// SupportBundle overwrites Analyzer if defined
				if o.SupportBundle != nil {
					analyzer = SupportBundleToAnalyzer(o.SupportBundle)
				}
				if analyzer == nil {
					return "", nil
				}
				var b bytes.Buffer
				if err := s.Encode(analyzer, &b); err != nil {
					return "", errors.Wrap(err, "failed to encode analyzer")
				}
				return string(b.Bytes()), nil
			case "Preflight":
				if o.Preflight == nil {
					return "", nil
				}
				var b bytes.Buffer
				if err := s.Encode(o.Preflight, &b); err != nil {
					return "", errors.Wrap(err, "failed to encode preflight")
				}
				return string(b.Bytes()), nil
			case "HostPreflight":
				if o.HostPreflight == nil {
					return "", nil
				}

				var b bytes.Buffer
				if err := s.Encode(o.HostPreflight, &b); err != nil {
					return "", errors.Wrap(err, "failed to encode hostpreflight")
				}
				return string(b.Bytes()), nil
			case "SupportBundle":
				if o.SupportBundle == nil {
					return "", nil
				}
				var b bytes.Buffer
				if err := s.Encode(o.SupportBundle, &b); err != nil {
					return "", errors.Wrap(err, "failed to encode support bundle")
				}
				return string(b.Bytes()), nil
			case "Redactor":
				if o.Redactor == nil {
					return "", nil
				}
				var b bytes.Buffer
				if err := s.Encode(o.Redactor, &b); err != nil {
					return "", errors.Wrap(err, "failed to encode redactor")
				}
				return string(b.Bytes()), nil
			}
		}
	}

	if g == "app.k8s.io" {
		if v == "v1beta1" {
			if k == "Application" {
				if o.Application == nil {
					return "", nil
				}
				var b bytes.Buffer
				if err := s.Encode(o.Application, &b); err != nil {
					return "", errors.Wrap(err, "failed to encode application")
				}
				return string(b.Bytes()), nil
			}
		}
	}

	if g == "velero.io" {
		if v == "v1" {
			if k == "Backup" {
				if o.Backup == nil {
					return "", nil
				}
				var b bytes.Buffer
				if err := s.Encode(o.Backup, &b); err != nil {
					return "", errors.Wrap(err, "failed to encode backup")
				}
				return string(b.Bytes()), nil
			}
		}
	}

	if g == "kurl.sh" || g == "cluster.kurl.sh" {
		if v == "v1beta1" {
			if k == "Installer" {
				if o.Installer == nil {
					return "", nil
				}
				var b bytes.Buffer
				if err := s.Encode(o.Installer, &b); err != nil {
					return "", errors.Wrap(err, "failed to encode installer")
				}
				return string(b.Bytes()), nil
			}
		}
	}

	if g == "embeddedcluster.replicated.com" && v == "v1beta1" && k == "Config" {
		if o.EmbeddedClusterConfig == nil {
			return "", nil
		}
		var b bytes.Buffer
		if err := s.Encode(o.EmbeddedClusterConfig, &b); err != nil {
			return "", errors.Wrap(err, "failed to encode embedded cluster config")
		}
		return string(b.Bytes()), nil
	}

	return "", errors.Errorf("unknown gvk %s/%s, Kind=%s", g, v, k)
}

func (k *KotsKinds) addKotsKinds(content []byte) error {
	decode := scheme.Codecs.UniversalDeserializer().Decode

	// kots kinds could be part of a multi-yaml doc
	docs := util.ConvertToSingleDocs(content)
	for _, doc := range docs {
		decoded, gvk, err := decode(doc, nil, nil)
		if err != nil {
			return errors.Wrapf(err, "failed to decode: %v", string(content))
		}

		if strings.HasPrefix(gvk.String(), "troubleshoot.replicated.com/v1beta1,") {
			doc, err = docrewrite.ConvertToV1Beta2(doc)
			if err != nil {
				return errors.Wrap(err, "failed to convert to v1beta2")
			}
			decoded, gvk, err = decode(doc, nil, nil)
			if err != nil {
				return errors.Wrapf(err, "failed to decode troubleshoot doc: %v", string(content))
			}
		}

		switch gvk.String() {
		case "kots.io/v1beta1, Kind=Config":
			k.Config = decoded.(*kotsv1beta1.Config)
		case "kots.io/v1beta1, Kind=ConfigValues":
			k.ConfigValues = decoded.(*kotsv1beta1.ConfigValues)
		case "kots.io/v1beta1, Kind=Application":
			k.KotsApplication = *decoded.(*kotsv1beta1.Application)
		case "kots.io/v1beta1, Kind=License":
			k.License = decoded.(*kotsv1beta1.License)
		case "kots.io/v1beta1, Kind=Identity":
			k.Identity = decoded.(*kotsv1beta1.Identity)
		case "kots.io/v1beta1, Kind=IdentityConfig":
			k.IdentityConfig = decoded.(*kotsv1beta1.IdentityConfig)
		case "kots.io/v1beta1, Kind=Installation":
			k.Installation = *decoded.(*kotsv1beta1.Installation)
		case "kots.io/v1beta1, Kind=HelmChart":
			if k.V1Beta1HelmCharts == nil {
				k.V1Beta1HelmCharts = &kotsv1beta1.HelmChartList{
					TypeMeta: metav1.TypeMeta{
						APIVersion: "kots.io/v1beta1",
						Kind:       "HelmChartList",
					},
				}
			}
			k.V1Beta1HelmCharts.Items = append(k.V1Beta1HelmCharts.Items, *decoded.(*kotsv1beta1.HelmChart))
		case "kots.io/v1beta2, Kind=HelmChart":
			if k.V1Beta2HelmCharts == nil {
				k.V1Beta2HelmCharts = &kotsv1beta2.HelmChartList{
					TypeMeta: metav1.TypeMeta{
						APIVersion: "kots.io/v1beta2",
						Kind:       "HelmChartList",
					},
				}
			}
			k.V1Beta2HelmCharts.Items = append(k.V1Beta2HelmCharts.Items, *decoded.(*kotsv1beta2.HelmChart))
		case "kots.io/v1beta1, Kind=LintConfig":
			k.LintConfig = decoded.(*kotsv1beta1.LintConfig)
		case "troubleshoot.sh/v1beta2, Kind=Collector":
			k.Collector = decoded.(*troubleshootv1beta2.Collector)
		case "troubleshoot.sh/v1beta2, Kind=Analyzer":
			k.Analyzer = decoded.(*troubleshootv1beta2.Analyzer)
		case "troubleshoot.sh/v1beta2, Kind=SupportBundle":
			k.SupportBundle = decoded.(*troubleshootv1beta2.SupportBundle)
		case "troubleshoot.sh/v1beta2, Kind=Redactor":
			k.Redactor = decoded.(*troubleshootv1beta2.Redactor)
		case "troubleshoot.sh/v1beta2, Kind=Preflight":
			k.Preflight = decoded.(*troubleshootv1beta2.Preflight)
		case "troubleshoot.sh/v1beta2, Kind=HostPreflight":
			k.HostPreflight = decoded.(*troubleshootv1beta2.HostPreflight)
		case "velero.io/v1, Kind=Backup":
			k.Backup = decoded.(*velerov1.Backup)
		case "kurl.sh/v1beta1, Kind=Installer", "cluster.kurl.sh/v1beta1, Kind=Installer":
			k.Installer = decoded.(*kurlv1beta1.Installer)
		case "app.k8s.io/v1beta1, Kind=Application":
			k.Application = decoded.(*applicationv1beta1.Application)
		case "embeddedcluster.replicated.com/v1beta1, Kind=Config":
			k.EmbeddedClusterConfig = decoded.(*embeddedclusterv1beta1.Config)
		}
	}

	return nil
}

func GetImagesFromKotsKinds(kotsKinds *KotsKinds, destRegistry *registrytypes.RegistryOptions) ([]string, error) {
	if kotsKinds == nil {
		return nil, nil
	}

	allImages := []string{}

	allImages = append(allImages, kotsKinds.KotsApplication.Spec.AdditionalImages...)

	collectors := make([]*troubleshootv1beta2.Collect, 0)
	if kotsKinds.SupportBundle != nil {
		collectors = append(collectors, kotsKinds.SupportBundle.Spec.Collectors...)
	}
	if kotsKinds.Collector != nil {
		collectors = append(collectors, kotsKinds.Collector.Spec.Collectors...)
	}
	if kotsKinds.Preflight != nil {
		collectors = append(collectors, kotsKinds.Preflight.Spec.Collectors...)
	}

	for _, c := range collectors {
		collector := troubleshootv1beta2.GetCollector(c)
		if collector == nil {
			continue
		}

		collectorImages := []string{}
		if imageRunner, ok := collector.(collect.ImageRunner); ok {
			collectorImages = append(collectorImages, imageRunner.GetImage())
		} else if podSpecRunner, ok := collector.(collect.PodSpecRunner); ok {
			podSpec := podSpecRunner.GetPodSpec()
			for _, container := range podSpec.InitContainers {
				collectorImages = append(collectorImages, container.Image)
			}
			for _, container := range podSpec.Containers {
				collectorImages = append(collectorImages, container.Image)
			}
		}

		for _, image := range collectorImages {
			if image == "" {
				continue
			}
			// Images that use templates like LocalImageName should be included in application's additionalImages list.
			// We want the original image names here only, not the templated ones.
			if strings.Contains(image, "repl{{") || strings.Contains(image, "{{repl") {
				continue
			}
			if destRegistry != nil {
				dockerRef, err := dockerref.ParseDockerRef(image)
				if err != nil {
					return nil, errors.Wrapf(err, "failed to parse docker ref %q", image)
				}
				if strings.HasPrefix(destRegistry.Endpoint, dockerref.Domain(dockerRef)) {
					// image points to the destination registry
					continue
				}
			}
			allImages = append(allImages, image)
		}
	}

	return allImages, nil
}

// create a new kots kinds, ensuring that the require objets exist as empty defaults
func EmptyKotsKinds() KotsKinds {
	kotsKinds := KotsKinds{
		Installation: kotsv1beta1.Installation{
			TypeMeta: metav1.TypeMeta{
				APIVersion: "kots.io/v1beta1",
				Kind:       "Installation",
			},
		},
		KotsApplication: kotsv1beta1.Application{
			TypeMeta: metav1.TypeMeta{
				APIVersion: "kots.io/v1beta1",
				Kind:       "Application",
			},
		},
	}

	return kotsKinds
}

// GetKotsKindsPath returns the path to load kots kinds from in an app version archive created by kots
func GetKotsKindsPath(archive string) string {
	if archive == "" {
		return ""
	}

	kotsKindsPath := archive
	if _, err := os.Stat(filepath.Join(archive, "kotsKinds")); err == nil {
		// contains the rendered kots kinds if exists, prioritize it over upstream. only newer versions of kots create this directory.
		kotsKindsPath = filepath.Join(archive, "kotsKinds")
	} else if _, err := os.Stat(filepath.Join(archive, "upstream")); err == nil {
		// contains the non-rendered kots kinds, fallback to it if kotsKinds directory doesn't exist. this directory should always exist.
		kotsKindsPath = filepath.Join(archive, "upstream")
	}

	return kotsKindsPath
}

// LoadKotsKinds loads kots kinds from an app version archive created by kots.
// it loads the rendered kots kinds if they exist (should always be the case for app version archives created by newer kots versions).
// otherwise it loads the non-rendered kots kinds (app version archives created by older kots versions).
func LoadKotsKinds(archive string) (*KotsKinds, error) {
	kotsKinds := EmptyKotsKinds()

	fromDir := GetKotsKindsPath(archive)
	if fromDir == "" {
		return &kotsKinds, nil
	}

	err := filepath.Walk(fromDir,
		func(path string, info os.FileInfo, err error) error {
			if err != nil {
				return err
			}

			if info.IsDir() {
				return nil
			}

			contents, err := os.ReadFile(path)
			if err != nil {
				return errors.Wrapf(err, "failed to read file %s", path)
			}

			o := OverlySimpleGVK{}

			if err := yaml.Unmarshal(contents, &o); err != nil {
				// can't parse as a simple GVK, most probably not a yaml file. log an error based on extension and continue
				if ext := filepath.Ext(path); ext == ".yaml" || ext == ".yml" {
					logger.Errorf("Failed to parse yaml file %s: %v", path, err)
				}
				return nil
			}

			if !IsKotsKind(o.APIVersion, o.Kind) {
				return nil
			}

			if err := kotsKinds.addKotsKinds(contents); err != nil {
				return errors.Wrapf(err, "failed to add kots kinds from %s", path)
			}

			return nil
		})
	if err != nil {
		return nil, errors.Wrap(err, "failed to walk upstream dir")
	}

	return &kotsKinds, nil
}

func KotsKindsFromMap(kotsKindsMap map[string][]byte) (*KotsKinds, error) {
	kotsKinds := EmptyKotsKinds()

	for path, content := range kotsKindsMap {
		if err := kotsKinds.addKotsKinds(content); err != nil {
			return nil, errors.Wrapf(err, "failed to parse kots kind %s", path)
		}
	}

	return &kotsKinds, nil
}

func WriteKotsKinds(kotsKinds map[string][]byte, rootDir string) error {
	// Remove any existing files from previous renders.
	_, err := os.Stat(rootDir)
	if err == nil {
		if err := os.RemoveAll(rootDir); err != nil {
			return errors.Wrap(err, "failed to remove previous content in base")
		}
	}

	if err := os.MkdirAll(rootDir, 0744); err != nil {
		return errors.Wrap(err, "failed to mkdir for base root")
	}

	for filePath, content := range kotsKinds {
		fileRenderPath := filepath.Join(rootDir, filePath)
		d, _ := path.Split(fileRenderPath)
		if _, err := os.Stat(d); os.IsNotExist(err) {
			if err := os.MkdirAll(d, 0755); err != nil {
				return errors.Wrapf(err, "failed to mkdir %s", d)
			}
		}

		if err := os.WriteFile(fileRenderPath, content, 0644); err != nil {
			return errors.Wrap(err, "failed to write base file")
		}
	}

	return nil
}

func loadRuntimeObjectsFromPath(apiVersion, kind, fromDir string) ([]runtime.Object, error) {
	objects := []runtime.Object{}
	decode := scheme.Codecs.UniversalDeserializer().Decode
	err := filepath.Walk(fromDir,
		func(path string, info os.FileInfo, err error) error {
			if err != nil {
				return err
			}

			if info.IsDir() {
				return nil
			}

			contents, err := os.ReadFile(path)
			if err != nil {
				return errors.Wrap(err, "failed to read file")
			}

			if !IsApiVersionKind(contents, apiVersion, kind) {
				return nil
			}

			decoded, gvk, err := decode(contents, nil, nil)
			if err != nil {
				return errors.Wrapf(err, "failed to decode: %v", string(contents))
			}

			if gvk.String() == fmt.Sprintf("%s, Kind=%s", apiVersion, kind) {
				objects = append(objects, decoded)
			}

			return nil
		})
	if err != nil {
		if !strings.Contains(err.Error(), "no such file or directory") {
			return nil, errors.Wrap(err, "failed to walk upstream dir")
		}
	}

	return objects, nil
}

func IsApiVersionKind(content []byte, apiVersion, kind string) bool {
	gvk := OverlySimpleGVK{}
	if err := yaml.Unmarshal(content, &gvk); err != nil {
		return false
	}
	if gvk.APIVersion == apiVersion && gvk.Kind == kind {
		return true
	}
	return false
}

func LoadInstallationFromPath(installationFilePath string) (*kotsv1beta1.Installation, error) {
	installationData, err := os.ReadFile(installationFilePath)
	if err != nil {
		return nil, errors.Wrap(err, "failed to read installation file")
	}

	return LoadInstallationFromContents(installationData)
}

func LoadSupportBundleFromContents(data []byte) (*troubleshootv1beta2.SupportBundle, error) {
	decode := scheme.Codecs.UniversalDeserializer().Decode
	obj, gvk, err := decode([]byte(data), nil, nil)
	if err != nil {
		return nil, errors.Wrapf(err, "failed to decode: %v", string(data))
	}

	if gvk.Group != "troubleshoot.sh" || gvk.Version != "v1beta2" || gvk.Kind != "SupportBundle" {
		return nil, errors.Errorf("unexpected GVK: %s", gvk.String())
	}

	return obj.(*troubleshootv1beta2.SupportBundle), nil
}

func FindKotsAppInPath(fromDir string) (*kotsv1beta1.Application, error) {
	objects, err := loadRuntimeObjectsFromPath("kots.io/v1beta1", "Application", fromDir)
	if err != nil {
		return nil, errors.Wrapf(err, "failed to load v1beta2 HelmCharts from %s", fromDir)
	}

	if len(objects) == 0 {
		return nil, nil
	}

	// we only support having one kots app spec
	return objects[0].(*kotsv1beta1.Application), nil
}

func LoadKotsAppFromContents(data []byte) (*kotsv1beta1.Application, error) {
	decode := scheme.Codecs.UniversalDeserializer().Decode
	obj, gvk, err := decode([]byte(data), nil, nil)
	if err != nil {
		return nil, errors.Wrapf(err, "failed to decode: %v", string(data))
	}

	if gvk.Group != "kots.io" || gvk.Version != "v1beta1" || gvk.Kind != "Application" {
		return nil, errors.Errorf("unexpected GVK: %s", gvk.String())
	}

	return obj.(*kotsv1beta1.Application), nil
}

func LoadV1Beta1HelmChartListFromContents(data []byte) (*kotsv1beta1.HelmChartList, error) {
	decode := scheme.Codecs.UniversalDeserializer().Decode
	obj, gvk, err := decode(data, nil, nil)
	if err != nil {
		return nil, errors.Wrapf(err, "failed to decode: %v", string(data))
	}

	if gvk.Group != "kots.io" || gvk.Version != "v1beta1" || gvk.Kind != "HelmChartList" {
		return nil, errors.Errorf("unexpected GVK: %s", gvk.String())
	}

	return obj.(*kotsv1beta1.HelmChartList), nil
}

func LoadV1Beta1HelmChartFromContents(content []byte) (*kotsv1beta1.HelmChart, error) {
	decode := scheme.Codecs.UniversalDeserializer().Decode
	obj, gvk, err := decode(content, nil, nil)
	if err != nil {
		return nil, errors.Wrapf(err, "failed to decode: %v", string(content))
	}

	if gvk.Group != "kots.io" || gvk.Version != "v1beta1" || gvk.Kind != "HelmChart" {
		return nil, errors.Errorf("unexpected GVK: %s", gvk.String())
	}

	return obj.(*kotsv1beta1.HelmChart), nil
}

func LoadV1Beta2HelmChartFromContents(content []byte) (*kotsv1beta2.HelmChart, error) {
	decode := scheme.Codecs.UniversalDeserializer().Decode
	obj, gvk, err := decode(content, nil, nil)
	if err != nil {
		return nil, errors.Wrapf(err, "failed to decode: %v", string(content))
	}

	if gvk.Group != "kots.io" || gvk.Version != "v1beta2" || gvk.Kind != "HelmChart" {
		return nil, errors.Errorf("unexpected GVK: %s", gvk.String())
	}

	return obj.(*kotsv1beta2.HelmChart), nil
}

func LoadInstallationFromContents(installationData []byte) (*kotsv1beta1.Installation, error) {
	decode := scheme.Codecs.UniversalDeserializer().Decode
	obj, gvk, err := decode([]byte(installationData), nil, nil)
	if err != nil {
		return nil, errors.Wrapf(err, "failed to decode: %v", string(installationData))
	}

	if gvk.Group != "kots.io" || gvk.Version != "v1beta1" || gvk.Kind != "Installation" {
		return nil, errors.Errorf("unexpected GVK: %s", gvk.String())
	}

	return obj.(*kotsv1beta1.Installation), nil
}

func LoadLicenseFromPath(licenseFilePath string) (*kotsv1beta1.License, error) {
	licenseData, err := os.ReadFile(licenseFilePath)
	if err != nil {
		return nil, errors.Wrap(err, "failed to read license file")
	}

	return LoadLicenseFromBytes(licenseData)
}

func LoadLicenseFromBytes(data []byte) (*kotsv1beta1.License, error) {
	decode := scheme.Codecs.UniversalDeserializer().Decode
	obj, gvk, err := decode([]byte(data), nil, nil)
	if err != nil {
		return nil, errors.Wrap(err, "failed to decode license data")
	}

	if gvk.Group != "kots.io" || gvk.Version != "v1beta1" || gvk.Kind != "License" {
		return nil, errors.Errorf("unexpected GVK: %s", gvk.String())
	}

	return obj.(*kotsv1beta1.License), nil
}

func LoadEmbeddedClusterConfigFromBytes(data []byte) (*embeddedclusterv1beta1.Config, error) {
	decode := scheme.Codecs.UniversalDeserializer().Decode
	obj, gvk, err := decode([]byte(data), nil, nil)
	if err != nil {
		return nil, errors.Wrapf(err, "failed to decode: %v", string(data))
	}
	if gvk.Group != "embeddedcluster.replicated.com" || gvk.Version != "v1beta1" || gvk.Kind != "Config" {
		return nil, errors.Errorf("unexpected GVK: %s", gvk.String())
	}
	return obj.(*embeddedclusterv1beta1.Config), nil
}

func LoadConfigValuesFromFile(configValuesFilePath string) (*kotsv1beta1.ConfigValues, error) {
	configValuesData, err := os.ReadFile(configValuesFilePath)
	if err != nil {
		return nil, errors.Wrap(err, "failed to read configvalues file")
	}

	decode := scheme.Codecs.UniversalDeserializer().Decode
	obj, gvk, err := decode([]byte(configValuesData), nil, nil)
	if err != nil {
		return nil, errors.Wrap(err, "failed to decode configvalues data")
	}

	if gvk.Group != "kots.io" || gvk.Version != "v1beta1" || gvk.Kind != "ConfigValues" {
		return nil, errors.Errorf("unexpected GVK: %s", gvk.String())
	}

	return obj.(*kotsv1beta1.ConfigValues), nil
}

func FindConfigInPath(fromDir string) (*kotsv1beta1.Config, error) {
	objects, err := loadRuntimeObjectsFromPath("kots.io/v1beta1", "Config", fromDir)
	if err != nil {
		return nil, errors.Wrapf(err, "failed to load Config from %s", fromDir)
	}

	if len(objects) == 0 {
		return nil, nil
	}

	// we only support having one config spec
	return objects[0].(*kotsv1beta1.Config), nil
}

func LoadConfigFromBytes(data []byte) (*kotsv1beta1.Config, error) {
	decode := scheme.Codecs.UniversalDeserializer().Decode
	obj, gvk, err := decode(data, nil, nil)
	if err != nil {
		return nil, errors.Wrap(err, "failed to decode config data")
	}

	if gvk.Group != "kots.io" || gvk.Version != "v1beta1" || gvk.Kind != "Config" {
		return nil, errors.Errorf("unexpected GVK: %s", gvk.String())
	}

	return obj.(*kotsv1beta1.Config), nil
}

func LoadConfigValuesFromBytes(data []byte) (*kotsv1beta1.ConfigValues, error) {
	decode := scheme.Codecs.UniversalDeserializer().Decode
	obj, gvk, err := decode(data, nil, nil)
	if err != nil {
		return nil, errors.Wrap(err, "failed to decode config data")
	}

	if gvk.Group != "kots.io" || gvk.Version != "v1beta1" || gvk.Kind != "ConfigValues" {
		return nil, errors.Errorf("unexpected GVK: %s", gvk.String())
	}

	return obj.(*kotsv1beta1.ConfigValues), nil
}

func LoadPreflightFromContents(content []byte) (*troubleshootv1beta2.Preflight, error) {
	content, err := docrewrite.ConvertToV1Beta2(content)
	if err != nil {
		return nil, errors.Wrap(err, "failed to convert to v1beta2")
	}

	decode := scheme.Codecs.UniversalDeserializer().Decode

	obj, gvk, err := decode(content, nil, nil)
	if err != nil {
		return nil, errors.Wrap(err, "not a preflight")
	}

	if gvk.String() == "troubleshoot.sh/v1beta2, Kind=Preflight" {
		return obj.(*troubleshootv1beta2.Preflight), nil
	}

	if gvk.String() == "troubleshoot.replicated.com/v1beta1, Kind=Preflight" {
		return obj.(*troubleshootv1beta2.Preflight), nil
	}

	return nil, errors.Errorf("not a preflight: %s", gvk.String())

}

func LoadBackupFromContents(content []byte) (*velerov1.Backup, error) {
	decode := scheme.Codecs.UniversalDeserializer().Decode

	obj, gvk, err := decode(content, nil, nil)
	if err != nil {
		return nil, errors.Wrapf(err, "failed to decode: %v", string(content))
	}

	if gvk.String() != "velero.io/v1, Kind=Backup" {
		return nil, errors.Errorf("unexpected gvk: %s", gvk.String())
	}

	return obj.(*velerov1.Backup), nil
}

func LoadApplicationFromContents(content []byte) (*applicationv1beta1.Application, error) {
	decode := scheme.Codecs.UniversalDeserializer().Decode

	obj, gvk, err := decode(content, nil, nil)
	if err != nil {
		return nil, errors.Wrapf(err, "failed to decode: %v", string(content))
	}

	if gvk.String() != "app.k8s.io/v1beta1, Kind=Application" {
		return nil, errors.Errorf("unexpected gvk: %s", gvk.String())
	}

	return obj.(*applicationv1beta1.Application), nil
}

func LoadApplicationFromBytes(content []byte) (*kotsv1beta1.Application, error) {
	decode := scheme.Codecs.UniversalDeserializer().Decode

	obj, gvk, err := decode(content, nil, nil)
	if err != nil {
		return nil, errors.Wrapf(err, "failed to decode: %v", string(content))
	}

	if gvk.String() != "kots.io/v1beta1, Kind=Application" {
		return nil, errors.Errorf("unexpected gvk: %s", gvk.String())
	}

	return obj.(*kotsv1beta1.Application), nil
}

func SupportBundleToCollector(sb *troubleshootv1beta2.SupportBundle) *troubleshootv1beta2.Collector {
	return &troubleshootv1beta2.Collector{
		TypeMeta: metav1.TypeMeta{
			APIVersion: "troubleshoot.sh/v1beta2",
			Kind:       "Collector",
		},
		ObjectMeta: metav1.ObjectMeta{
			Name: fmt.Sprintf("%s-collector", sb.Name),
		},
		Spec: troubleshootv1beta2.CollectorSpec{
			Collectors: sb.Spec.Collectors,
		},
	}
}

func SupportBundleToAnalyzer(sb *troubleshootv1beta2.SupportBundle) *troubleshootv1beta2.Analyzer {
	return &troubleshootv1beta2.Analyzer{
		TypeMeta: metav1.TypeMeta{
			APIVersion: "troubleshoot.sh/v1beta2",
			Kind:       "Analyzer",
		},
		ObjectMeta: metav1.ObjectMeta{
			Name: fmt.Sprintf("%s-analyzer", sb.Name),
		},
		Spec: troubleshootv1beta2.AnalyzerSpec{
			Analyzers: sb.Spec.Analyzers,
		},
	}
}

type InstallationParams struct {
	KotsadmRegistry        string
	SkipImagePush          bool
	SkipPreflights         bool
	SkipCompatibilityCheck bool
	RegistryIsReadOnly     bool
	EnableImageDeletion    bool
	EnsureRBAC             bool
	SkipRBACCheck          bool
	UseMinimalRBAC         bool
	StrictSecurityContext  bool
	WaitDuration           time.Duration
	WithMinio              bool
	AppVersionLabel        string
}

func GetInstallationParams(configMapName string) (InstallationParams, error) {
	autoConfig := InstallationParams{}

	clientset, err := k8sutil.GetClientset()
	if err != nil {
		return autoConfig, errors.Wrap(err, "failed to get k8s clientset")
	}

	isKurl, err := kurl.IsKurl(clientset)
	if err != nil {
		return autoConfig, errors.Wrap(err, "failed to check if cluster is kurl")
	}

	kotsadmConfigMap, err := clientset.CoreV1().ConfigMaps(util.PodNamespace).Get(context.TODO(), configMapName, metav1.GetOptions{})
	if err != nil {
		if kuberneteserrors.IsNotFound(err) {
			return autoConfig, nil
		}
		return autoConfig, errors.Wrap(err, "failed to get existing kotsadm config map")
	}

	autoConfig.KotsadmRegistry = kotsadmConfigMap.Data["kotsadm-registry"]
	autoConfig.SkipImagePush, _ = strconv.ParseBool(kotsadmConfigMap.Data["initial-app-images-pushed"])
	autoConfig.SkipPreflights, _ = strconv.ParseBool(kotsadmConfigMap.Data["skip-preflights"])
	autoConfig.SkipCompatibilityCheck, _ = strconv.ParseBool(kotsadmConfigMap.Data["skip-compatibility-check"])
	autoConfig.RegistryIsReadOnly, _ = strconv.ParseBool(kotsadmConfigMap.Data["registry-is-read-only"])
	autoConfig.EnsureRBAC, _ = strconv.ParseBool(kotsadmConfigMap.Data["ensure-rbac"])
	autoConfig.SkipRBACCheck, _ = strconv.ParseBool(kotsadmConfigMap.Data["skip-rbac-check"])
	autoConfig.UseMinimalRBAC, _ = strconv.ParseBool(kotsadmConfigMap.Data["use-minimal-rbac"])
	autoConfig.StrictSecurityContext, _ = strconv.ParseBool(kotsadmConfigMap.Data["strict-security-context"])
	autoConfig.WaitDuration, _ = time.ParseDuration(kotsadmConfigMap.Data["wait-duration"])
	autoConfig.WithMinio, _ = strconv.ParseBool(kotsadmConfigMap.Data["with-minio"])
	autoConfig.AppVersionLabel = kotsadmConfigMap.Data["app-version-label"]

	if enableImageDeletion, ok := kotsadmConfigMap.Data["enable-image-deletion"]; ok {
		autoConfig.EnableImageDeletion, _ = strconv.ParseBool(enableImageDeletion)
	} else {
		autoConfig.EnableImageDeletion = isKurl
	}

	return autoConfig, nil
}

func LoadIngressConfigFromContents(content []byte) (*kotsv1beta1.IngressConfig, error) {
	decode := scheme.Codecs.UniversalDeserializer().Decode

	obj, gvk, err := decode(content, nil, nil)
	if err != nil {
		return nil, errors.Wrap(err, "failed to decode content")
	}

	if gvk.Group == "kots.io" && gvk.Version == "v1beta1" && gvk.Kind == "IngressConfig" {
		return obj.(*kotsv1beta1.IngressConfig), nil
	}

	return nil, errors.Errorf("unexpected gvk: %s", gvk.String())
}

func LoadIdentityFromContents(content []byte) (*kotsv1beta1.Identity, error) {
	decode := scheme.Codecs.UniversalDeserializer().Decode

	obj, gvk, err := decode(content, nil, nil)
	if err != nil {
		return nil, errors.Wrap(err, "failed to decode content")
	}

	if gvk.Group == "kots.io" && gvk.Version == "v1beta1" && gvk.Kind == "Identity" {
		return obj.(*kotsv1beta1.Identity), nil
	}

	return nil, errors.Errorf("unexpected gvk: %s", gvk.String())
}

func LoadIdentityConfigFromContents(content []byte) (*kotsv1beta1.IdentityConfig, error) {
	decode := scheme.Codecs.UniversalDeserializer().Decode

	obj, gvk, err := decode(content, nil, nil)
	if err != nil {
		return nil, errors.Wrap(err, "failed to decode content")
	}

	if gvk.Group == "kots.io" && gvk.Version == "v1beta1" && gvk.Kind == "IdentityConfig" {
		return obj.(*kotsv1beta1.IdentityConfig), nil
	}

	return nil, errors.Errorf("unexpected gvk: %s", gvk.String())
}

func EncodeIngressConfig(ingressConfig kotsv1beta1.IngressConfig) ([]byte, error) {
	buf := bytes.NewBuffer(nil)
	s := serializer.NewYAMLSerializer(serializer.DefaultMetaFactory, scheme.Scheme, scheme.Scheme)
	err := s.Encode(&ingressConfig, buf)
	return buf.Bytes(), err
}

func EncodeIdentityConfig(spec kotsv1beta1.IdentityConfig) ([]byte, error) {
	buf := bytes.NewBuffer(nil)
	s := serializer.NewYAMLSerializer(serializer.DefaultMetaFactory, scheme.Scheme, scheme.Scheme)
	err := s.Encode(&spec, buf)
	return buf.Bytes(), err
}

func IsKotsVersionCompatibleWithApp(kotsApplication kotsv1beta1.Application, isInstall bool) bool {
	actualSemver, err := semver.ParseTolerant(buildversion.Version())
	if err != nil {
		return true
	}

	if kotsApplication.Spec.MinKotsVersion != "" {
		minSemver, err := semver.ParseTolerant(kotsApplication.Spec.MinKotsVersion)
		if err != nil {
			logger.Error(errors.Wrap(err, "minimum kots version specified in the application spec is invalid"))
		} else if actualSemver.LT(minSemver) {
			return false
		}
	}

	if isInstall && kotsApplication.Spec.TargetKotsVersion != "" {
		targetSemver, err := semver.ParseTolerant(kotsApplication.Spec.TargetKotsVersion)
		if err != nil {
			logger.Error(errors.Wrap(err, "target kots version specified in the application spec is invalid"))
		} else if actualSemver.GT(targetSemver) {
			return false
		}
	}

	return true
}

func GetIncompatbileKotsVersionMessage(kotsApplication kotsv1beta1.Application, isInstall bool) string {
	appName := kotsApplication.Spec.Title
	if appName == "" {
		appName = "the app"
	}

	desiredKotsVersion := kotsApplication.Spec.TargetKotsVersion
	if desiredKotsVersion == "" {
		desiredKotsVersion = kotsApplication.Spec.MinKotsVersion
	}

	if isInstall {
		return fmt.Sprintf(
			"This version of %s requires a different version of KOTS from what you currently have installed.\nInstall KOTS version %s and try again.",
			appName,
			desiredKotsVersion,
		)
	}

	return fmt.Sprintf(
		"This version of %s requires a version of KOTS that is different than what you currently have installed. Upgrade KOTS to version %s, and then download this application version again in the admin console or with the 'kots upstream download' command.",
		appName,
		desiredKotsVersion,
	)
}

func IsKotsAutoUpgradeSupported(app *kotsv1beta1.Application) bool {
	if app == nil {
		return false
	}

	for _, f := range app.Spec.ConsoleFeatureFlags {
		if f == "admin-console-auto-updates" {
			return true
		}
	}

	return false
}

func RemoveAppVersionLabelFromInstallationParams(configMapName string) error {
	clientset, err := k8sutil.GetClientset()
	if err != nil {
		return errors.Wrap(err, "failed to get k8s clientset")
	}

	kotsadmConfigMap, err := clientset.CoreV1().ConfigMaps(util.PodNamespace).Get(context.TODO(), configMapName, metav1.GetOptions{})
	if err != nil {
		if kuberneteserrors.IsNotFound(err) {
			return nil
		}
		return errors.Wrap(err, "failed to get existing kotsadm config map")
	}

	if kotsadmConfigMap.Data["app-version-label"] == "" {
		return nil
	}

	delete(kotsadmConfigMap.Data, "app-version-label")

	_, err = clientset.CoreV1().ConfigMaps(util.PodNamespace).Update(context.TODO(), kotsadmConfigMap, metav1.UpdateOptions{})
	if err != nil {
		return errors.Wrap(err, "failed to update kotsadm config map")
	}

	return nil
}

func FindAirgapMetaInDir(root string) (*kotsv1beta1.Airgap, error) {
	files, err := os.ReadDir(root)
	if err != nil {
		return nil, errors.Wrap(err, "failed to read airgap directory content")
	}

	for _, file := range files {
		if file.IsDir() {
			continue
		}

		contents, err := os.ReadFile(filepath.Join(root, file.Name()))
		if err != nil {
			// TODO: log?
			continue
		}

		airgap, err := LoadAirgapFromBytes(contents)
		if err != nil {
			// TODO: log?
			continue
		}

		return airgap, nil
	}

	return nil, errors.Errorf("airgap meta not found in %s", root)
}

func FindAirgapMetaInBundle(airgapBundle string) (*kotsv1beta1.Airgap, error) {
	content, err := archives.GetFileFromAirgap("airgap.yaml", airgapBundle)
	if err != nil {
		return nil, errors.Wrap(err, "failed to extract airgap.yaml file")
	}
	return LoadAirgapFromBytes(content)
}

func LoadAirgapFromBytes(data []byte) (*kotsv1beta1.Airgap, error) {
	decode := scheme.Codecs.UniversalDeserializer().Decode
	obj, gvk, err := decode([]byte(data), nil, nil)
	if err != nil {
		return nil, errors.Wrap(err, "failed to decode airgap data")
	}

	if gvk.Group != "kots.io" || gvk.Version != "v1beta1" || gvk.Kind != "Airgap" {
		return nil, errors.Errorf("unexpected GVK: %s", gvk.String())
	}

	return obj.(*kotsv1beta1.Airgap), nil
}

func GetKOTSBinPath() string {
	if util.PodNamespace != "" {
		// we're inside the kotsadm pod, the kots binary exists at /kots
		return "/kots"
	} else {
		// we're not inside the kotsadm pod, return the command used to run kots
		return os.Args[0]
	}
}

func LoadBrandingArchiveFromPath(archivePath string) (*bytes.Buffer, error) {
	fileInfo, err := os.Stat(archivePath)
	if err != nil {
		return nil, errors.Wrap(err, "failed to stat branding archive path")
	}
	if !fileInfo.IsDir() {
		return nil, errors.New("branding archive path is not a directory")
	}

	buf := bytes.NewBuffer(nil)
	gz := gzip.NewWriter(buf)
	defer gz.Close()
	tw := tar.NewWriter(gz)
	defer tw.Close()

	hasFiles := false

	err = filepath.Walk(archivePath,
		func(path string, info os.FileInfo, err error) error {
			if err != nil {
				return err
			}

			if info.IsDir() {
				return nil
			}

			ext := filepath.Ext(path)
			_, isFontFile := BrandingFontFileExtensions[ext]
			if ext != ".yaml" && ext != ".css" && !isFontFile {
				return nil
			}

			contents, err := os.ReadFile(path)
			if err != nil {
				return errors.Wrap(err, "failed to read file")
			}

			name := strings.TrimPrefix(path, archivePath+string(os.PathSeparator))

			if ext == ".yaml" {
				_, gvk, err := scheme.Codecs.UniversalDeserializer().Decode(contents, nil, nil)
				if err != nil {
					return nil
				}

				if gvk.String() != "kots.io/v1beta1, Kind=Application" {
					return nil
				}

				name = "application.yaml"
			}

			hdr := &tar.Header{
				Name:    name,
				Mode:    int64(info.Mode()),
				Size:    info.Size(),
				ModTime: info.ModTime(),
			}

			if err := tw.WriteHeader(hdr); err != nil {
				return errors.Wrap(err, "failed to write tar header")
			}

			if _, err := tw.Write(contents); err != nil {
				return errors.Wrap(err, "failed to write tar contents")
			}

			hasFiles = true

			return nil
		})
	if err != nil {
		return nil, errors.Wrap(err, "failed to walk archive path")
	}

	if !hasFiles {
		return bytes.NewBuffer(nil), nil
	}

	return buf, nil
}

// FilterV1Beta1ChartsWithV1Beta2Charts filters out any v1beta1 charts where a cooresponding v1beta2 chart exists with the same release name
// (or chart name if release name is not set)
func FilterV1Beta1ChartsWithV1Beta2Charts(v1Beta1Charts []kotsv1beta1.HelmChart, v1Beta2Charts []kotsv1beta2.HelmChart) []kotsv1beta1.HelmChart {
	v1Beta2ChartMap := map[string]bool{}
	for _, v1beta2Chart := range v1Beta2Charts {
		v1Beta2ChartMap[v1beta2Chart.GetReleaseName()] = true
	}

	filteredCharts := []kotsv1beta1.HelmChart{}
	for _, chart := range v1Beta1Charts {
		if v1Beta2ChartMap[chart.GetReleaseName()] {
			continue
		}
		filteredCharts = append(filteredCharts, chart)
	}

	return filteredCharts
}

func MustMarshalInstallation(installation *kotsv1beta1.Installation) []byte {
	s := json.NewYAMLSerializer(json.DefaultMetaFactory, scheme.Scheme, scheme.Scheme)

	var b bytes.Buffer
	if err := s.Encode(installation, &b); err != nil {
		panic(err)
	}

	return b.Bytes()
}<|MERGE_RESOLUTION|>--- conflicted
+++ resolved
@@ -134,10 +134,7 @@
 	if apiVersion == "kurl.sh/v1beta1" {
 		return true
 	}
-<<<<<<< HEAD
-=======
 	// In addition to kotskinds, we exclude the embedded cluster configuration.
->>>>>>> b2a4e102
 	if apiVersion == "embeddedcluster.replicated.com/v1beta1" {
 		return true
 	}
