package kotsutil

import (
	"bytes"
	"context"
	"encoding/base64"
	"fmt"
	"io/ioutil"
	"os"
	"path/filepath"
	"strconv"
	"strings"

	"github.com/pkg/errors"
	kotsv1beta1 "github.com/replicatedhq/kots/kotskinds/apis/kots/v1beta1"
	kotsscheme "github.com/replicatedhq/kots/kotskinds/client/kotsclientset/scheme"
	"github.com/replicatedhq/kots/pkg/crypto"
	troubleshootv1beta2 "github.com/replicatedhq/troubleshoot/pkg/apis/troubleshoot/v1beta2"
	troubleshootscheme "github.com/replicatedhq/troubleshoot/pkg/client/troubleshootclientset/scheme"
	"github.com/replicatedhq/troubleshoot/pkg/docrewrite"
	velerov1 "github.com/vmware-tanzu/velero/pkg/apis/velero/v1"
	kuberneteserrors "k8s.io/apimachinery/pkg/api/errors"
	metav1 "k8s.io/apimachinery/pkg/apis/meta/v1"
	serializer "k8s.io/apimachinery/pkg/runtime/serializer/json"
	"k8s.io/client-go/kubernetes"
	"k8s.io/client-go/kubernetes/scheme"
	applicationv1beta1 "sigs.k8s.io/application/api/v1beta1"
	"sigs.k8s.io/controller-runtime/pkg/client/config"
)

func init() {
	kotsscheme.AddToScheme(scheme.Scheme)
	troubleshootscheme.AddToScheme(scheme.Scheme)
	velerov1.AddToScheme(scheme.Scheme)
	applicationv1beta1.AddToScheme(scheme.Scheme)
}

// KotsKinds are all of the special "client-side" kinds that are packaged in
// an application. These should be pointers because they are all optional.
// But a few are still expected in the code later, so we make them not pointers,
// because other codepaths expect them to be present
type KotsKinds struct {
	KotsApplication kotsv1beta1.Application
	Application     *applicationv1beta1.Application

	Collector     *troubleshootv1beta2.Collector
	Preflight     *troubleshootv1beta2.Preflight
	Analyzer      *troubleshootv1beta2.Analyzer
	SupportBundle *troubleshootv1beta2.SupportBundle

	Config       *kotsv1beta1.Config
	ConfigValues *kotsv1beta1.ConfigValues

	Installation kotsv1beta1.Installation
	License      *kotsv1beta1.License

	Backup *velerov1.Backup
}

func (k *KotsKinds) EncryptConfigValues() error {
	if k.ConfigValues == nil || k.Config == nil {
		return nil
	}

	cipher, err := crypto.AESCipherFromString(k.Installation.Spec.EncryptionKey)
	if err != nil {
		return errors.Wrap(err, "failed to create cipher from installation spec")
	}

	updated := map[string]kotsv1beta1.ConfigValue{}

	for name, configValue := range k.ConfigValues.Spec.Values {
		updated[name] = configValue

		if configValue.ValuePlaintext != "" {
			// ensure it's a password type
			configItemType := ""

			for _, group := range k.Config.Spec.Groups {
				for _, item := range group.Items {
					if item.Name == name {
						configItemType = item.Type
						goto Found
					}
				}
			}
		Found:

			if configItemType == "" {
				return errors.Errorf("Cannot encrypt item %q because item type was not found", name)
			}
			if configItemType != "password" {
				return errors.Errorf("Cannot encrypt item %q because item type was %q (not password)", name, configItemType)
			}

			encrypted := cipher.Encrypt([]byte(configValue.ValuePlaintext))
			encoded := base64.StdEncoding.EncodeToString(encrypted)

			configValue.Value = encoded
			configValue.ValuePlaintext = ""

			updated[name] = configValue
		}
	}

	k.ConfigValues.Spec.Values = updated

	return nil
}

func (k *KotsKinds) DecryptConfigValues() error {
	if k.ConfigValues == nil {
		return nil
	}

	cipher, err := crypto.AESCipherFromString(k.Installation.Spec.EncryptionKey)
	if err != nil {
		return errors.Wrap(err, "failed to create cipher from installation spec")
	}

	updated := map[string]kotsv1beta1.ConfigValue{}

	for name, configValue := range k.ConfigValues.Spec.Values {
		// config values doesn't know the type..
		// we could look it up in the config
		// or we can just try to decode and decrypt it

		updated[name] = configValue // will be overwritten if we decrypt anything

		if configValue.Value != "" {
			decoded, err := base64.StdEncoding.DecodeString(configValue.Value)
			if err != nil {
				continue
			}
			decrypted, err := cipher.Decrypt(decoded)
			if err != nil {
				continue
			}

			configValue.Value = ""
			configValue.ValuePlaintext = string(decrypted)

			updated[name] = configValue
		}
	}

	k.ConfigValues.Spec.Values = updated

	return nil
}

// KustomizeVersion will return the kustomize version to use for this application
// applying the default, if there is one, for the current version of kots
func (k KotsKinds) KustomizeVersion() string {
	return "3.5.4"
}

func (o KotsKinds) Marshal(g string, v string, k string) (string, error) {
	s := serializer.NewYAMLSerializer(serializer.DefaultMetaFactory, scheme.Scheme, scheme.Scheme)

	if g == "kots.io" {
		if v == "v1beta1" {
			switch k {
			case "Application":
				var b bytes.Buffer
				if err := s.Encode(&o.KotsApplication, &b); err != nil {
					return "", errors.Wrap(err, "failed to encode kots application")
				}
				return string(b.Bytes()), nil
			case "Installation":
				var b bytes.Buffer
				if err := s.Encode(&o.Installation, &b); err != nil {
					return "", errors.Wrap(err, "failed to encode installation")
				}
				return string(b.Bytes()), nil
			case "License":
				if o.License == nil {
					return "", nil
				}
				var b bytes.Buffer
				if err := s.Encode(o.License, &b); err != nil {
					return "", errors.Wrap(err, "failed to encode license")
				}
				return string(b.Bytes()), nil
			case "Config":
				if o.Config == nil {
					return "", nil
				}
				var b bytes.Buffer
				if err := s.Encode(o.Config, &b); err != nil {
					return "", errors.Wrap(err, "failed to encode config")
				}
				return string(b.Bytes()), nil
			case "ConfigValues":
				if o.ConfigValues == nil {
					return "", nil
				}
				var b bytes.Buffer
				if err := s.Encode(o.ConfigValues, &b); err != nil {
					return "", errors.Wrap(err, "failed to encode configvalues")
				}
				return string(b.Bytes()), nil
			}
		}
	}

	if g == "troubleshoot.replicated.com" || g == "troubleshoot.sh" {
		if v == "v1beta1" || v == "v1beta2" {
			switch k {
			case "Collector":
				collector := o.Collector
				// SupportBundle overwrites Collector if defined
				if o.SupportBundle != nil {
					collector = SupportBundleToCollector(o.SupportBundle)
				}
				if collector == nil {
					return "", nil
				}
				var b bytes.Buffer
				if err := s.Encode(collector, &b); err != nil {
					return "", errors.Wrap(err, "failed to encode collector")
				}
				return string(b.Bytes()), nil
			case "Analyzer":
				analyzer := o.Analyzer
				// SupportBundle overwrites Analyzer if defined
				if o.SupportBundle != nil {
					analyzer = SupportBundleToAnalyzer(o.SupportBundle)
				}
				if analyzer == nil {
					return "", nil
				}
				var b bytes.Buffer
				if err := s.Encode(analyzer, &b); err != nil {
					return "", errors.Wrap(err, "failed to encode analyzer")
				}
				return string(b.Bytes()), nil
			case "Preflight":
				if o.Preflight == nil {
					return "", nil
				}
				var b bytes.Buffer
				if err := s.Encode(o.Preflight, &b); err != nil {
					return "", errors.Wrap(err, "failed to encode preflight")
				}
				return string(b.Bytes()), nil
			case "SupportBundle":
				if o.SupportBundle == nil {
					return "", nil
				}
				var b bytes.Buffer
				if err := s.Encode(o.SupportBundle, &b); err != nil {
					return "", errors.Wrap(err, "failed to encode support bundle")
				}
				return string(b.Bytes()), nil
			}
		}
	}

	if g == "app.k8s.io" {
		if v == "v1beta1" {
			if k == "Application" {
				if o.Application == nil {
					return "", nil
				}
				var b bytes.Buffer
				if err := s.Encode(o.Application, &b); err != nil {
					return "", errors.Wrap(err, "failed to encode application")
				}
				return string(b.Bytes()), nil
			}
		}
	}

	if g == "velero.io" {
		if v == "v1" {
			if k == "Backup" {
				if o.Backup == nil {
					return "", nil
				}
				var b bytes.Buffer
				if err := s.Encode(o.Backup, &b); err != nil {
					return "", errors.Wrap(err, "failed to encode backup")
				}
				return string(b.Bytes()), nil
			}
		}
	}

	return "", errors.Errorf("unknown gvk %s/%s, Kind=%s", g, v, k)
}

// create a new kots kinds, ensuring that the require objets exist as empty defaults
func emptyKotsKinds() KotsKinds {
	kotsKinds := KotsKinds{
		Installation: kotsv1beta1.Installation{
			TypeMeta: metav1.TypeMeta{
				APIVersion: "kots.io/v1beta1",
				Kind:       "Installation",
			},
		},
		KotsApplication: kotsv1beta1.Application{
			TypeMeta: metav1.TypeMeta{
				APIVersion: "kots.io/v1beta1",
				Kind:       "Application",
			},
		},
	}

	return kotsKinds
}

func LoadKotsKindsFromPath(fromDir string) (*KotsKinds, error) {
	kotsKinds := emptyKotsKinds()
	decode := scheme.Codecs.UniversalDeserializer().Decode

	err := filepath.Walk(fromDir,
		func(path string, info os.FileInfo, err error) error {
			if err != nil {
				return err
			}

			if info.IsDir() {
				return nil
			}

			contents, err := ioutil.ReadFile(path)
			if err != nil {
				return err
			}

			decoded, gvk, err := decode(contents, nil, nil)
			if err != nil {
				// TODO: log something on yaml errors (based on file extention)
				return nil // not an error because the file might not be yaml
			}

			if strings.HasPrefix(gvk.String(), "troubleshoot.replicated.com/v1beta1,") {
				contents, err = docrewrite.ConvertToV1Beta2(contents)
				if err != nil {
					return errors.Wrap(err, "failed to convert to v1beta2")
				}
				decoded, gvk, err = decode(contents, nil, nil)
				if err != nil {
					return err
				}
			}

			switch gvk.String() {
			case "kots.io/v1beta1, Kind=Config":
				kotsKinds.Config = decoded.(*kotsv1beta1.Config)
			case "kots.io/v1beta1, Kind=ConfigValues":
				kotsKinds.ConfigValues = decoded.(*kotsv1beta1.ConfigValues)
			case "kots.io/v1beta1, Kind=Application":
				kotsKinds.KotsApplication = *decoded.(*kotsv1beta1.Application)
			case "kots.io/v1beta1, Kind=License":
				kotsKinds.License = decoded.(*kotsv1beta1.License)
			case "kots.io/v1beta1, Kind=Installation":
				kotsKinds.Installation = *decoded.(*kotsv1beta1.Installation)
			case "troubleshoot.sh/v1beta2, Kind=Collector":
				kotsKinds.Collector = decoded.(*troubleshootv1beta2.Collector)
			case "troubleshoot.sh/v1beta2, Kind=Analyzer":
				kotsKinds.Analyzer = decoded.(*troubleshootv1beta2.Analyzer)
			case "troubleshoot.sh/v1beta2, Kind=SupportBundle":
				kotsKinds.SupportBundle = decoded.(*troubleshootv1beta2.SupportBundle)
			case "troubleshoot.sh/v1beta2, Kind=Preflight":
				kotsKinds.Preflight = decoded.(*troubleshootv1beta2.Preflight)
			case "velero.io/v1, Kind=Backup":
				kotsKinds.Backup = decoded.(*velerov1.Backup)
			case "app.k8s.io/v1beta1, Kind=Application":
				kotsKinds.Application = decoded.(*applicationv1beta1.Application)
			}

			return nil
		})
	if err != nil {
		return nil, errors.Wrap(err, "failed to walk upstream dir")
	}

	return &kotsKinds, nil
}

func LoadInstallationFromPath(installationFilePath string) (*kotsv1beta1.Installation, error) {
	installationData, err := ioutil.ReadFile(installationFilePath)
	if err != nil {
		return nil, errors.Wrap(err, "failed to read installation file")
	}

	return LoadInstallationFromContents(installationData)
}

func LoadSupportBundleFromContents(data []byte) (*troubleshootv1beta2.SupportBundle, error) {
	decode := scheme.Codecs.UniversalDeserializer().Decode
	obj, gvk, err := decode([]byte(data), nil, nil)
	if err != nil {
		return nil, errors.Wrapf(err, "failed to decode support bundle data of length %d", len(data))
	}

	if gvk.Group != "troubleshoot.sh" || gvk.Version != "v1beta2" || gvk.Kind != "SupportBundle" {
		return nil, errors.Errorf("unexpected GVK: %s", gvk.String())
	}

	return obj.(*troubleshootv1beta2.SupportBundle), nil
}

func LoadKotsAppFromContents(data []byte) (*kotsv1beta1.Application, error) {
	decode := scheme.Codecs.UniversalDeserializer().Decode
	obj, gvk, err := decode([]byte(data), nil, nil)
	if err != nil {
		return nil, errors.Wrapf(err, "failed to decode kots app data of length %d", len(data))
	}

	if gvk.Group != "kots.io" || gvk.Version != "v1beta1" || gvk.Kind != "Application" {
		return nil, errors.Errorf("unexpected GVK: %s", gvk.String())
	}

	return obj.(*kotsv1beta1.Application), nil
}

func LoadInstallationFromContents(installationData []byte) (*kotsv1beta1.Installation, error) {
	decode := scheme.Codecs.UniversalDeserializer().Decode
	obj, gvk, err := decode([]byte(installationData), nil, nil)
	if err != nil {
		return nil, errors.Wrapf(err, "failed to decode installation data of length %d", len(installationData))
	}

	if gvk.Group != "kots.io" || gvk.Version != "v1beta1" || gvk.Kind != "Installation" {
		return nil, errors.Errorf("unexpected GVK: %s", gvk.String())
	}

	return obj.(*kotsv1beta1.Installation), nil
}

func LoadLicenseFromPath(licenseFilePath string) (*kotsv1beta1.License, error) {
	licenseData, err := ioutil.ReadFile(licenseFilePath)
	if err != nil {
		return nil, errors.Wrap(err, "failed to read license file")
	}

	return LoadLicenseFromBytes(licenseData)
}

func LoadLicenseFromBytes(data []byte) (*kotsv1beta1.License, error) {
	decode := scheme.Codecs.UniversalDeserializer().Decode
	obj, gvk, err := decode([]byte(data), nil, nil)
	if err != nil {
		return nil, errors.Wrap(err, "failed to decode license data")
	}

	if gvk.Group != "kots.io" || gvk.Version != "v1beta1" || gvk.Kind != "License" {
		return nil, errors.Errorf("unexpected GVK: %s", gvk.String())
	}

	return obj.(*kotsv1beta1.License), nil
}

func LoadConfigValuesFromFile(configValuesFilePath string) (*kotsv1beta1.ConfigValues, error) {
	configValuesData, err := ioutil.ReadFile(configValuesFilePath)
	if err != nil {
		return nil, errors.Wrap(err, "failed to read configvalues file")
	}

	decode := scheme.Codecs.UniversalDeserializer().Decode
	obj, gvk, err := decode([]byte(configValuesData), nil, nil)
	if err != nil {
		return nil, errors.Wrap(err, "failed to decode configvalues data")
	}

	if gvk.Group != "kots.io" || gvk.Version != "v1beta1" || gvk.Kind != "ConfigValues" {
		return nil, errors.Errorf("unexpected GVK: %s", gvk.String())
	}

	return obj.(*kotsv1beta1.ConfigValues), nil
}

func LoadPreflightFromContents(content []byte) (*troubleshootv1beta2.Preflight, error) {
	content, err := docrewrite.ConvertToV1Beta2(content)
	if err != nil {
		return nil, errors.Wrap(err, "failed to convert to v1beta2")
	}

	decode := scheme.Codecs.UniversalDeserializer().Decode

	obj, gvk, err := decode(content, nil, nil)
	if err != nil {
		return nil, errors.Wrap(err, "not a preflight")
	}

	if gvk.String() == "troubleshoot.sh/v1beta2, Kind=Preflight" {
		return obj.(*troubleshootv1beta2.Preflight), nil
	}

	if gvk.String() == "troubleshoot.replicated.com/v1beta1, Kind=Preflight" {
		return obj.(*troubleshootv1beta2.Preflight), nil
	}

	return nil, errors.Errorf("not a preflight: %s", gvk.String())

}

func LoadBackupFromContents(content []byte) (*velerov1.Backup, error) {
	decode := scheme.Codecs.UniversalDeserializer().Decode

	obj, gvk, err := decode(content, nil, nil)
	if err != nil {
		return nil, errors.Wrap(err, "failed to decode content")
	}

	if gvk.String() != "velero.io/v1, Kind=Backup" {
		return nil, errors.Errorf("unexpected gvk: %s", gvk.String())
	}

	return obj.(*velerov1.Backup), nil
}

func SupportBundleToCollector(sb *troubleshootv1beta2.SupportBundle) *troubleshootv1beta2.Collector {
	return &troubleshootv1beta2.Collector{
		TypeMeta: metav1.TypeMeta{
			APIVersion: "troubleshoot.sh/v1beta2",
			Kind:       "Collector",
		},
		ObjectMeta: metav1.ObjectMeta{
			Name: fmt.Sprintf("%s-collector", sb.Name),
		},
		Spec: troubleshootv1beta2.CollectorSpec{
			Collectors: sb.Spec.Collectors,
		},
	}
}

func SupportBundleToAnalyzer(sb *troubleshootv1beta2.SupportBundle) *troubleshootv1beta2.Analyzer {
	return &troubleshootv1beta2.Analyzer{
		TypeMeta: metav1.TypeMeta{
			APIVersion: "troubleshoot.sh/v1beta2",
			Kind:       "Analyzer",
		},
		ObjectMeta: metav1.ObjectMeta{
			Name: fmt.Sprintf("%s-analyzer", sb.Name),
		},
		Spec: troubleshootv1beta2.AnalyzerSpec{
			Analyzers: sb.Spec.Analyzers,
		},
	}
}

type InstallationParams struct {
	SkipImagePush  bool
	SkipPreflights bool
}

func GetInstallationParams(configMapName string) (InstallationParams, error) {
	autoConfig := InstallationParams{}

	cfg, err := config.GetConfig()
	if err != nil {
		return autoConfig, errors.Wrap(err, "failed to get cluster config")
	}

	clientset, err := kubernetes.NewForConfig(cfg)
	if err != nil {
		return autoConfig, errors.Wrap(err, "failed to create kubernetes clientset")
	}

	kotsadmConfigMap, err := clientset.CoreV1().ConfigMaps(os.Getenv("POD_NAMESPACE")).Get(context.TODO(), configMapName, metav1.GetOptions{})

	if err != nil {
		if kuberneteserrors.IsNotFound(err) {
			return autoConfig, nil
		}
		return autoConfig, errors.Wrap(err, "failed to get existing kotsadm config map")
	}

<<<<<<< HEAD
	return skipImagePush, nil
=======
	autoConfig.SkipImagePush, _ = strconv.ParseBool(kotsadmConfigMap.Data["initial-app-images-pushed"])
	autoConfig.SkipPreflights, _ = strconv.ParseBool(kotsadmConfigMap.Data["skip-preflights"])

	return autoConfig, nil
>>>>>>> 5333839c
}

func LoadIngressConfigFromContents(content []byte) (*kotsv1beta1.IngressConfig, error) {
	decode := scheme.Codecs.UniversalDeserializer().Decode

	obj, gvk, err := decode(content, nil, nil)
	if err != nil {
		return nil, errors.Wrap(err, "failed to decode content")
	}

	if gvk.Group == "kots.io" && gvk.Version == "v1beta1" && gvk.Kind == "IngressConfig" {
		return obj.(*kotsv1beta1.IngressConfig), nil
	}

	return nil, errors.Errorf("unexpected gvk: %s", gvk.String())
}

func LoadIdentityConfigFromContents(content []byte) (*kotsv1beta1.IdentityConfig, error) {
	decode := scheme.Codecs.UniversalDeserializer().Decode

	obj, gvk, err := decode(content, nil, nil)
	if err != nil {
		return nil, errors.Wrap(err, "failed to decode content")
	}

	if gvk.Group == "kots.io" && gvk.Version == "v1beta1" && gvk.Kind == "IdentityConfig" {
		return obj.(*kotsv1beta1.IdentityConfig), nil
	}

	return nil, errors.Errorf("unexpected gvk: %s", gvk.String())
}

func EncodeIngressConfig(ingressConfig kotsv1beta1.IngressConfig) ([]byte, error) {
	buf := bytes.NewBuffer(nil)
	s := serializer.NewYAMLSerializer(serializer.DefaultMetaFactory, scheme.Scheme, scheme.Scheme)
	err := s.Encode(&ingressConfig, buf)
	return buf.Bytes(), err
}

func EncodeIdentityConfig(spec kotsv1beta1.IdentityConfig) ([]byte, error) {
	buf := bytes.NewBuffer(nil)
	s := serializer.NewYAMLSerializer(serializer.DefaultMetaFactory, scheme.Scheme, scheme.Scheme)
	err := s.Encode(&spec, buf)
	return buf.Bytes(), err
}<|MERGE_RESOLUTION|>--- conflicted
+++ resolved
@@ -570,14 +570,54 @@
 		return autoConfig, errors.Wrap(err, "failed to get existing kotsadm config map")
 	}
 
-<<<<<<< HEAD
-	return skipImagePush, nil
-=======
 	autoConfig.SkipImagePush, _ = strconv.ParseBool(kotsadmConfigMap.Data["initial-app-images-pushed"])
 	autoConfig.SkipPreflights, _ = strconv.ParseBool(kotsadmConfigMap.Data["skip-preflights"])
 
 	return autoConfig, nil
->>>>>>> 5333839c
+}
+
+func LoadIngressConfigFromContents(content []byte) (*kotsv1beta1.IngressConfig, error) {
+	decode := scheme.Codecs.UniversalDeserializer().Decode
+
+	obj, gvk, err := decode(content, nil, nil)
+	if err != nil {
+		return nil, errors.Wrap(err, "failed to decode content")
+	}
+
+	if gvk.Group == "kots.io" && gvk.Version == "v1beta1" && gvk.Kind == "IngressConfig" {
+		return obj.(*kotsv1beta1.IngressConfig), nil
+	}
+
+	return nil, errors.Errorf("unexpected gvk: %s", gvk.String())
+}
+
+func LoadIdentityConfigFromContents(content []byte) (*kotsv1beta1.IdentityConfig, error) {
+	decode := scheme.Codecs.UniversalDeserializer().Decode
+
+	obj, gvk, err := decode(content, nil, nil)
+	if err != nil {
+		return nil, errors.Wrap(err, "failed to decode content")
+	}
+
+	if gvk.Group == "kots.io" && gvk.Version == "v1beta1" && gvk.Kind == "IdentityConfig" {
+		return obj.(*kotsv1beta1.IdentityConfig), nil
+	}
+
+	return nil, errors.Errorf("unexpected gvk: %s", gvk.String())
+}
+
+func EncodeIngressConfig(ingressConfig kotsv1beta1.IngressConfig) ([]byte, error) {
+	buf := bytes.NewBuffer(nil)
+	s := serializer.NewYAMLSerializer(serializer.DefaultMetaFactory, scheme.Scheme, scheme.Scheme)
+	err := s.Encode(&ingressConfig, buf)
+	return buf.Bytes(), err
+}
+
+func EncodeIdentityConfig(spec kotsv1beta1.IdentityConfig) ([]byte, error) {
+	buf := bytes.NewBuffer(nil)
+	s := serializer.NewYAMLSerializer(serializer.DefaultMetaFactory, scheme.Scheme, scheme.Scheme)
+	err := s.Encode(&spec, buf)
+	return buf.Bytes(), err
 }
 
 func LoadIngressConfigFromContents(content []byte) (*kotsv1beta1.IngressConfig, error) {
