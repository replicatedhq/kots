package template

import (
	"encoding/base64"
	"encoding/json"
	"fmt"
	"regexp"
	"strings"
	"text/template"

	"github.com/pkg/errors"
	kotsv1beta1 "github.com/replicatedhq/kots/kotskinds/apis/kots/v1beta1"
	"github.com/replicatedhq/kots/pkg/crypto"
	"k8s.io/kubernetes/pkg/credentialprovider"
)

<<<<<<< HEAD
func (b *Builder) NewConfigContext(configGroups []kotsv1beta1.ConfigGroup, existingValues map[string]ItemValue, cipher *crypto.AESCipher) (*ConfigCtx, error) {
	configCtx := &ConfigCtx{
		ItemValues: existingValues,
	}

	builder := Builder{
		Ctx: []Ctx{
			configCtx,
			StaticCtx{},
		},
	}

	configItemsByName := make(map[string]kotsv1beta1.ConfigItem)
	for _, configGroup := range configGroups {
		for _, configItem := range configGroup.Items {
			configItemsByName[configItem.Name] = configItem
		}
	}

	deps := depGraph{}
	err := deps.ParseConfigGroup(configGroups) // this updates the 'deps' object to include a dependency graph
	if err != nil {
		return nil, errors.Wrap(err, "generate config groups dep graph")
	}

	var headNodes []string
	headNodes, err = deps.GetHeadNodes() // get the list of config items that do not depend on unresolved config items
	for (len(headNodes) > 0) && (err == nil) {
		for _, node := range headNodes {
			deps.ResolveDep(node)

			configItem := configItemsByName[node]

			if !isReadOnly(configItem) {
				// if item is editable and the live state is valid, skip the rest of this -
				val, ok := configCtx.ItemValues[node]
				if ok && val.HasValue() {
					continue
				}
			}

			// build "default" and "value"
			builtDefault, _ := builder.String(configItem.Default.String())
			builtValue, _ := builder.String(configItem.Value.String())
			itemValue := ItemValue{
				Value:   builtValue,
				Default: builtDefault,
			}

			//
			if configItem.Type == "password" && itemValue.HasValue() {
				// FIXME: this temporarily ignores errors and falls back on old behavior
				val, err := decrypt(itemValue.ValueStr(), cipher)
				if err == nil {
					itemValue.Value = val
				}
			}
			configCtx.ItemValues[configItem.Name] = itemValue
		}

		// update headNodes list for next loop iteration
		headNodes, err = deps.GetHeadNodes()
	}
	if err != nil {
		// dependencies could not be resolved for some reason
		// return the empty config
		// TODO: Better error messaging
		return &ConfigCtx{}, err
	}
	return configCtx, nil
}

// isReadOnly checks to see if it should be possible to edit a field
// for instance, it should not be possible to edit the value of a label
func isReadOnly(item kotsv1beta1.ConfigItem) bool {
	if item.ReadOnly {
		return true
	}

	// "" is an editable type because the default type is "text"
	var EditableItemTypes = map[string]struct{}{
		"":            {},
		"bool":        {},
		"file":        {},
		"password":    {},
		"select":      {},
		"select_many": {},
		"select_one":  {},
		"text":        {},
		"textarea":    {},
	}

	_, editable := EditableItemTypes[item.Type]
	return !editable
}

// ConfigCtx is the context for builder functions before the application has started.
=======
var (
	dockerImageNameRegex = regexp.MustCompile("(?:([^\\/]+)\\/)?(?:([^\\/]+)\\/)?([^@:\\/]+)(?:[@:](.+))")
)

type LocalRegistry struct {
	Host      string
	Namespace string
	Username  string
	Password  string
}

>>>>>>> 18e59b9b
type ItemValue struct {
	Value   interface{}
	Default interface{}
}

func (i ItemValue) HasValue() bool {
	if v, ok := i.Value.(string); ok {
		return v != ""
	}
	return i.Value != nil
}

func (i ItemValue) ValueStr() string {
	if i.HasValue() {
		return fmt.Sprintf("%s", i.Value)
	}
	return ""
}

func (i ItemValue) HasDefault() bool {
	if v, ok := i.Default.(string); ok {
		return v != ""
	}
	return i.Default != nil
}

func (i ItemValue) DefaultStr() string {
	if i.HasDefault() {
		return fmt.Sprintf("%s", i.Default)
	}
	return ""
}

// ConfigCtx is the context for builder functions before the application has started.
type ConfigCtx struct {
	ItemValues    map[string]ItemValue
	LocalRegistry LocalRegistry
}

// NewConfigContext creates and returns a context for template rendering
func (b *Builder) NewConfigContext(configGroups []kotsv1beta1.ConfigGroup, templateContext map[string]ItemValue, localRegistry LocalRegistry, cipher *crypto.AESCipher) (*ConfigCtx, error) {
	configCtx := &ConfigCtx{
		ItemValues:    templateContext,
		LocalRegistry: localRegistry,
	}

	for _, configGroup := range configGroups {
		for _, configItem := range configGroup.Items {
			// if the pending value is different from the built, then use the pending every time
			// We have to ignore errors here because we only have the static context loaded
			// for rendering. some items have templates that need the config context,
			// so we can ignore these.

			var itemValue ItemValue
			if v, ok := templateContext[configItem.Name]; ok {
				itemValue = ItemValue{
					Value:   v.Value,
					Default: v.Default,
				}
			} else {
				builtDefault, _ := b.String(configItem.Default.String())
				builtValue, _ := b.String(configItem.Value.String())
				itemValue = ItemValue{
					Value:   builtValue,
					Default: builtDefault,
				}
			}

			if configItem.Type == "password" && itemValue.HasValue() {
				// FIXME: this temporarily ignores errors and falls back on old behavior
				val, err := decrypt(itemValue.ValueStr(), cipher)
				if err == nil {
					itemValue.Value = val
				}
			}
			configCtx.ItemValues[configItem.Name] = itemValue
		}
	}

	return configCtx, nil
}

// FuncMap represents the available functions in the ConfigCtx.
func (ctx ConfigCtx) FuncMap() template.FuncMap {
	return template.FuncMap{
		"ConfigOption":                 ctx.configOption,
		"ConfigOptionIndex":            ctx.configOptionIndex,
		"ConfigOptionData":             ctx.configOptionData,
		"ConfigOptionEquals":           ctx.configOptionEquals,
		"ConfigOptionNotEquals":        ctx.configOptionNotEquals,
		"LocalRegistryAddress":         ctx.localRegistryAddress,
		"LocalImageName":               ctx.localImageName,
		"LocalRegistryImagePullSecret": ctx.localRegistryImagePullSecret,
		"HasLocalRegistry":             ctx.hasLocalRegistry,
	}
}

func (ctx ConfigCtx) configOption(name string) string {
	v, err := ctx.getConfigOptionValue(name)
	if err != nil {
		return ""
	}
	return v
}

func (ctx ConfigCtx) configOptionIndex(name string) string {
	return ""
}

func (ctx ConfigCtx) configOptionData(name string) string {
	v, err := ctx.getConfigOptionValue(name)
	if err != nil {
		return ""
	}

	decoded, err := base64.StdEncoding.DecodeString(v)
	if err != nil {
		return ""
	}

	return string(decoded)
}

func (ctx ConfigCtx) configOptionEquals(name string, value string) bool {
	val, err := ctx.getConfigOptionValue(name)
	if err != nil {
		return false
	}

	return value == val
}

func (ctx ConfigCtx) configOptionNotEquals(name string, value string) bool {
	val, err := ctx.getConfigOptionValue(name)
	if err != nil {
		return false
	}

	return value != val
}

func (ctx ConfigCtx) localRegistryAddress() string {
	if ctx.LocalRegistry.Namespace == "" {
		return ctx.LocalRegistry.Host
	}

	return fmt.Sprintf("%s/%s", ctx.LocalRegistry.Host, ctx.LocalRegistry.Namespace)
}

func (ctx ConfigCtx) localImageName(image string) string {
	if ctx.LocalRegistry.Host == "" {
		return image
	}

	_, _, imageName, tag, err := parseImageName(image)
	if err != nil {
		return ""
	}

	return fmt.Sprintf("%s/%s:%s", ctx.localRegistryAddress(), imageName, tag)
}

func (ctx ConfigCtx) hasLocalRegistry() bool {
	return ctx.LocalRegistry.Host != ""
}

func (ctx ConfigCtx) localRegistryImagePullSecret() string {
	dockerConfigEntry := credentialprovider.DockerConfigEntry{
		Username: ctx.LocalRegistry.Username,
		Password: ctx.LocalRegistry.Password,
	}

	dockerConfigJSON := credentialprovider.DockerConfigJson{
		Auths: credentialprovider.DockerConfig(map[string]credentialprovider.DockerConfigEntry{
			ctx.LocalRegistry.Host: dockerConfigEntry,
		}),
	}

	b, err := json.Marshal(dockerConfigJSON)
	if err != nil {
		fmt.Printf("%#v\n", err)
		return ""
	}

	encoded := base64.StdEncoding.EncodeToString(b)
	return encoded
}

func (ctx ConfigCtx) getConfigOptionValue(itemName string) (string, error) {
	val, ok := ctx.ItemValues[itemName]
	if !ok {
		return "", errors.New("unable to find config item")
	}

	if val.HasValue() {
		return val.ValueStr(), nil
	}

	return val.DefaultStr(), nil
}

func decrypt(input string, cipher *crypto.AESCipher) (string, error) {
	if cipher == nil {
		return "", errors.New("cipher not defined")
	}

	decoded, err := base64.StdEncoding.DecodeString(input)
	if err != nil {
		return "", errors.Wrap(err, "failed to base64 decode")
	}

	decrypted, err := cipher.Decrypt(decoded)
	if err != nil {
		return "", errors.Wrap(err, "failed to decrypt")
	}

	return string(decrypted), nil
}

func parseImageName(imageName string) (string, string, string, string, error) {
	matches := dockerImageNameRegex.FindStringSubmatch(imageName)

	if len(matches) != 5 {
		return "", "", "", "", fmt.Errorf("Expected 5 matches in regex, but found %d", len(matches))
	}

	hostname := matches[1]
	namespace := matches[2]
	image := matches[3]
	tag := matches[4]

	if namespace == "" && hostname != "" {
		if !strings.Contains(hostname, ".") && !strings.Contains(hostname, ":") {
			namespace = hostname
			hostname = ""
		}
	}

	if hostname == "" {
		hostname = "index.docker.io"
	}

	if namespace == "" {
		namespace = "library"
	}

	return hostname, namespace, image, tag, nil
}<|MERGE_RESOLUTION|>--- conflicted
+++ resolved
@@ -14,10 +14,61 @@
 	"k8s.io/kubernetes/pkg/credentialprovider"
 )
 
-<<<<<<< HEAD
-func (b *Builder) NewConfigContext(configGroups []kotsv1beta1.ConfigGroup, existingValues map[string]ItemValue, cipher *crypto.AESCipher) (*ConfigCtx, error) {
+var (
+	dockerImageNameRegex = regexp.MustCompile("(?:([^\\/]+)\\/)?(?:([^\\/]+)\\/)?([^@:\\/]+)(?:[@:](.+))")
+)
+
+type LocalRegistry struct {
+	Host      string
+	Namespace string
+	Username  string
+	Password  string
+}
+
+type ItemValue struct {
+	Value   interface{}
+	Default interface{}
+}
+
+func (i ItemValue) HasValue() bool {
+	if v, ok := i.Value.(string); ok {
+		return v != ""
+	}
+	return i.Value != nil
+}
+
+func (i ItemValue) ValueStr() string {
+	if i.HasValue() {
+		return fmt.Sprintf("%s", i.Value)
+	}
+	return ""
+}
+
+func (i ItemValue) HasDefault() bool {
+	if v, ok := i.Default.(string); ok {
+		return v != ""
+	}
+	return i.Default != nil
+}
+
+func (i ItemValue) DefaultStr() string {
+	if i.HasDefault() {
+		return fmt.Sprintf("%s", i.Default)
+	}
+	return ""
+}
+
+// ConfigCtx is the context for builder functions before the application has started.
+type ConfigCtx struct {
+	ItemValues    map[string]ItemValue
+	LocalRegistry LocalRegistry
+}
+
+// NewConfigContext creates and returns a context for template rendering
+func (b *Builder) NewConfigContext(configGroups []kotsv1beta1.ConfigGroup, existingValues map[string]ItemValue, localRegistry LocalRegistry, cipher *crypto.AESCipher) (*ConfigCtx, error) {
 	configCtx := &ConfigCtx{
-		ItemValues: existingValues,
+		ItemValues:    existingValues,
+		LocalRegistry: localRegistry,
 	}
 
 	builder := Builder{
@@ -84,126 +135,6 @@
 		// TODO: Better error messaging
 		return &ConfigCtx{}, err
 	}
-	return configCtx, nil
-}
-
-// isReadOnly checks to see if it should be possible to edit a field
-// for instance, it should not be possible to edit the value of a label
-func isReadOnly(item kotsv1beta1.ConfigItem) bool {
-	if item.ReadOnly {
-		return true
-	}
-
-	// "" is an editable type because the default type is "text"
-	var EditableItemTypes = map[string]struct{}{
-		"":            {},
-		"bool":        {},
-		"file":        {},
-		"password":    {},
-		"select":      {},
-		"select_many": {},
-		"select_one":  {},
-		"text":        {},
-		"textarea":    {},
-	}
-
-	_, editable := EditableItemTypes[item.Type]
-	return !editable
-}
-
-// ConfigCtx is the context for builder functions before the application has started.
-=======
-var (
-	dockerImageNameRegex = regexp.MustCompile("(?:([^\\/]+)\\/)?(?:([^\\/]+)\\/)?([^@:\\/]+)(?:[@:](.+))")
-)
-
-type LocalRegistry struct {
-	Host      string
-	Namespace string
-	Username  string
-	Password  string
-}
-
->>>>>>> 18e59b9b
-type ItemValue struct {
-	Value   interface{}
-	Default interface{}
-}
-
-func (i ItemValue) HasValue() bool {
-	if v, ok := i.Value.(string); ok {
-		return v != ""
-	}
-	return i.Value != nil
-}
-
-func (i ItemValue) ValueStr() string {
-	if i.HasValue() {
-		return fmt.Sprintf("%s", i.Value)
-	}
-	return ""
-}
-
-func (i ItemValue) HasDefault() bool {
-	if v, ok := i.Default.(string); ok {
-		return v != ""
-	}
-	return i.Default != nil
-}
-
-func (i ItemValue) DefaultStr() string {
-	if i.HasDefault() {
-		return fmt.Sprintf("%s", i.Default)
-	}
-	return ""
-}
-
-// ConfigCtx is the context for builder functions before the application has started.
-type ConfigCtx struct {
-	ItemValues    map[string]ItemValue
-	LocalRegistry LocalRegistry
-}
-
-// NewConfigContext creates and returns a context for template rendering
-func (b *Builder) NewConfigContext(configGroups []kotsv1beta1.ConfigGroup, templateContext map[string]ItemValue, localRegistry LocalRegistry, cipher *crypto.AESCipher) (*ConfigCtx, error) {
-	configCtx := &ConfigCtx{
-		ItemValues:    templateContext,
-		LocalRegistry: localRegistry,
-	}
-
-	for _, configGroup := range configGroups {
-		for _, configItem := range configGroup.Items {
-			// if the pending value is different from the built, then use the pending every time
-			// We have to ignore errors here because we only have the static context loaded
-			// for rendering. some items have templates that need the config context,
-			// so we can ignore these.
-
-			var itemValue ItemValue
-			if v, ok := templateContext[configItem.Name]; ok {
-				itemValue = ItemValue{
-					Value:   v.Value,
-					Default: v.Default,
-				}
-			} else {
-				builtDefault, _ := b.String(configItem.Default.String())
-				builtValue, _ := b.String(configItem.Value.String())
-				itemValue = ItemValue{
-					Value:   builtValue,
-					Default: builtDefault,
-				}
-			}
-
-			if configItem.Type == "password" && itemValue.HasValue() {
-				// FIXME: this temporarily ignores errors and falls back on old behavior
-				val, err := decrypt(itemValue.ValueStr(), cipher)
-				if err == nil {
-					itemValue.Value = val
-				}
-			}
-			configCtx.ItemValues[configItem.Name] = itemValue
-		}
-	}
-
 	return configCtx, nil
 }
 
@@ -222,6 +153,30 @@
 	}
 }
 
+// isReadOnly checks to see if it should be possible to edit a field
+// for instance, it should not be possible to edit the value of a label
+func isReadOnly(item kotsv1beta1.ConfigItem) bool {
+	if item.ReadOnly {
+		return true
+	}
+
+	// "" is an editable type because the default type is "text"
+	var EditableItemTypes = map[string]struct{}{
+		"":            {},
+		"bool":        {},
+		"file":        {},
+		"password":    {},
+		"select":      {},
+		"select_many": {},
+		"select_one":  {},
+		"text":        {},
+		"textarea":    {},
+	}
+
+	_, editable := EditableItemTypes[item.Type]
+	return !editable
+}
+
 func (ctx ConfigCtx) configOption(name string) string {
 	v, err := ctx.getConfigOptionValue(name)
 	if err != nil {
