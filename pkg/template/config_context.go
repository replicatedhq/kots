package template

import (
	"encoding/base64"
	"fmt"
	"path"
	"regexp"
	"text/template"

	"github.com/pkg/errors"
	kotsv1beta1 "github.com/replicatedhq/kots/kotskinds/apis/kots/v1beta1"
	"github.com/replicatedhq/kots/pkg/crypto"
	"github.com/replicatedhq/kots/pkg/docker/registry"
	"github.com/replicatedhq/kots/pkg/image"
	corev1 "k8s.io/api/core/v1"
)

var (
	dockerImageNameRegex = regexp.MustCompile("(?:([^\\/]+)\\/)?(?:([^\\/]+)\\/)?([^@:\\/]+)(?:[@:](.+))")
)

type LocalRegistry struct {
	Host      string
	Namespace string
	Username  string
	Password  string
	ReadOnly  bool
}

type ItemValue struct {
<<<<<<< HEAD
	Value          interface{}
	Default        interface{}
	RepeatableItem string
=======
	Value    interface{}
	Default  interface{}
	Filename string
>>>>>>> 7455bd00
}

func (i ItemValue) HasValue() bool {
	if v, ok := i.Value.(string); ok {
		return v != ""
	}
	return i.Value != nil
}

func (i ItemValue) ValueStr() string {
	if i.HasValue() {
		return fmt.Sprintf("%s", i.Value)
	}
	return ""
}

func (i ItemValue) HasDefault() bool {
	if v, ok := i.Default.(string); ok {
		return v != ""
	}
	return i.Default != nil
}

func (i ItemValue) DefaultStr() string {
	if i.HasDefault() {
		return fmt.Sprintf("%s", i.Default)
	}
	return ""
}

// ConfigCtx is the context for builder functions before the application has started.
type ConfigCtx struct {
	ItemValues        map[string]ItemValue
	LocalRegistry     LocalRegistry
	DockerHubRegistry registry.RegistryOptions

	license *kotsv1beta1.License // Another agument for unifying all these contexts
	app     *kotsv1beta1.Application
}

// newConfigContext creates and returns a context for template rendering
func (b *Builder) newConfigContext(configGroups []kotsv1beta1.ConfigGroup, existingValues map[string]ItemValue, localRegistry LocalRegistry, cipher *crypto.AESCipher, license *kotsv1beta1.License, info *VersionInfo, dockerHubRegistry registry.RegistryOptions) (*ConfigCtx, error) {
	configCtx := &ConfigCtx{
		ItemValues:        existingValues,
		LocalRegistry:     localRegistry,
		DockerHubRegistry: dockerHubRegistry,
		license:           license,
	}

	builder := Builder{
		Ctx: []Ctx{
			configCtx,
			StaticCtx{},
			&licenseCtx{License: license},
			newKurlContext("base", "default"),
			newVersionCtx(info),
		},
	}

	configItemsByName := make(map[string]kotsv1beta1.ConfigItem)
	for _, configGroup := range configGroups {
		for _, configItem := range configGroup.Items {
			configItemsByName[configItem.Name] = configItem

			// decrypt password if it exists
			if configItem.Type == "password" {
				existingVal, ok := existingValues[configItem.Name]
				if ok && existingVal.HasValue() {
					val, err := decrypt(existingVal.ValueStr(), cipher)
					if err == nil {
						existingVal.Value = val
						existingValues[configItem.Name] = existingVal
					}
				}
			}
		}
	}

	deps := depGraph{}
	err := deps.ParseConfigGroup(configGroups) // this updates the 'deps' object to include a dependency graph
	if err != nil {
		return nil, errors.Wrap(err, "generate config groups dep graph")
	}

	var headNodes []string
	headNodes, err = deps.GetHeadNodes() // get the list of config items that do not depend on unresolved config items
	for (len(headNodes) > 0) && (err == nil) {
		for _, node := range headNodes {
			deps.ResolveDep(node)

			configItem := configItemsByName[node]

			// build "default"
			builtDefault, _ := builder.String(configItem.Default.String())

			if !isReadOnly(configItem) {
				// if item is editable and the live state is valid, only apply the rendered default
				// since that's not editable
				i, ok := configCtx.ItemValues[node]
				if ok {
					itemValue := ItemValue{
						Value:    i.Value,
						Default:  builtDefault,
						Filename: i.Filename,
					}
					configCtx.ItemValues[configItem.Name] = itemValue
					continue
				}
			}

			// build "value"
			builtValue, _ := builder.String(configItem.Value.String())
			buildFilename, _ := builder.String(configItem.Filename)
			itemValue := ItemValue{
				Value:    builtValue,
				Default:  builtDefault,
				Filename: buildFilename,
			}

			configCtx.ItemValues[configItem.Name] = itemValue
		}

		// update headNodes list for next loop iteration
		headNodes, err = deps.GetHeadNodes()
	}
	if err != nil {
		// dependencies could not be resolved for some reason
		// return the empty config
		// TODO: Better error messaging
		return &ConfigCtx{}, err
	}
	return configCtx, nil
}

// FuncMap represents the available functions in the ConfigCtx.
func (ctx ConfigCtx) FuncMap() template.FuncMap {
	return template.FuncMap{
		"ConfigOption":                 ctx.configOption,
		"ConfigOptionName":             ctx.configOptionName,
		"ConfigOptionIndex":            ctx.configOptionIndex,
		"ConfigOptionData":             ctx.configOptionData,
		"ConfigOptionFilename":         ctx.configOptionFilename,
		"ConfigOptionEquals":           ctx.configOptionEquals,
		"ConfigOptionNotEquals":        ctx.configOptionNotEquals,
		"LocalRegistryAddress":         ctx.localRegistryAddress,
		"LocalRegistryHost":            ctx.localRegistryHost,
		"LocalRegistryNamespace":       ctx.localRegistryNamespace,
		"LocalImageName":               ctx.localImageName,
		"LocalRegistryImagePullSecret": ctx.localRegistryImagePullSecret,
		"HasLocalRegistry":             ctx.hasLocalRegistry,
	}
}

// isReadOnly checks to see if it should be possible to edit a field
// for instance, it should not be possible to edit the value of a label
func isReadOnly(item kotsv1beta1.ConfigItem) bool {
	if item.ReadOnly {
		return true
	}

	// "" is an editable type because the default type is "text"
	var EditableItemTypes = map[string]struct{}{
		"":            {},
		"bool":        {},
		"file":        {},
		"password":    {},
		"select":      {},
		"select_many": {},
		"select_one":  {},
		"text":        {},
		"textarea":    {},
	}

	_, editable := EditableItemTypes[item.Type]
	return !editable
}

func (ctx ConfigCtx) configOption(name string) string {
	v, err := ctx.getConfigOptionValue(name)
	if err != nil {
		return ""
	}
	return v
}

func (ctx ConfigCtx) configOptionName(name string) string {
	return name
}

func (ctx ConfigCtx) configOptionIndex(name string) string {
	return ""
}

func (ctx ConfigCtx) configOptionData(name string) string {
	v, err := ctx.getConfigOptionValue(name)
	if err != nil {
		return ""
	}

	decoded, err := base64.StdEncoding.DecodeString(v)
	if err != nil {
		return ""
	}

	return string(decoded)
}

func (ctx ConfigCtx) configOptionFilename(itemName string) string {
	val, ok := ctx.ItemValues[itemName]
	if !ok {
		return ""
	}

	return val.Filename
}

func (ctx ConfigCtx) configOptionEquals(name string, value string) bool {
	val, err := ctx.getConfigOptionValue(name)
	if err != nil {
		return false
	}

	return value == val
}

func (ctx ConfigCtx) configOptionNotEquals(name string, value string) bool {
	val, err := ctx.getConfigOptionValue(name)
	if err != nil {
		return false
	}

	return value != val
}

func (ctx ConfigCtx) localRegistryAddress() string {
	if ctx.LocalRegistry.Namespace == "" {
		return ctx.LocalRegistry.Host
	}

	return fmt.Sprintf("%s/%s", ctx.LocalRegistry.Host, ctx.LocalRegistry.Namespace)
}

func (ctx ConfigCtx) localRegistryHost() string {
	return ctx.LocalRegistry.Host
}

func (ctx ConfigCtx) localRegistryNamespace() string {
	return ctx.LocalRegistry.Namespace
}

func (ctx ConfigCtx) localImageName(imageRef string) string {
	// If there's a private registry. Always rewrite everything.  This covers airgap installs too.
	if ctx.LocalRegistry.Host != "" {
		ref, err := image.RefFromImage(imageRef)
		if err != nil {
			// TODO: log
			return ""
		}
		ref.Domain = ctx.localRegistryHost()
		ref.Name = path.Join(ctx.localRegistryAddress(), ref.NameBase())
		return ref.String()
	}

	// Not airgap and no local registry.  Rewrite images that are private only.

	if ctx.app == nil || !ctx.app.Spec.ProxyPublicImages {
		isPrivate, err := image.IsPrivateImage(imageRef, ctx.DockerHubRegistry)
		if err != nil {
			// TODO: log
			return ""
		}

		if !isPrivate {
			return imageRef
		}
	}

	proxyInfo := registry.ProxyEndpointFromLicense(ctx.license)
	registryOptions := registry.RegistryOptions{
		Endpoint:      proxyInfo.Registry,
		ProxyEndpoint: proxyInfo.Proxy,
	}

	licenseAppSlug := ""
	if ctx.license != nil {
		licenseAppSlug = ctx.license.Spec.AppSlug
	}

	newImage, err := image.RewritePrivateImage(registryOptions, imageRef, licenseAppSlug)
	if err != nil {
		// TODO: log
		return ""
	}

	return newImage
}

func (ctx ConfigCtx) hasLocalRegistry() bool {
	return ctx.LocalRegistry.Host != ""
}

func (ctx ConfigCtx) localRegistryImagePullSecret() string {
	var secret *corev1.Secret
	if ctx.LocalRegistry.Host != "" {
		s, err := registry.PullSecretForRegistries(
			[]string{ctx.LocalRegistry.Host},
			ctx.LocalRegistry.Username,
			ctx.LocalRegistry.Password,
			"default", // this value doesn't matter
		)
		if err != nil {
			return ""
		}
		secret = s
	} else {
		licenseIDString := ""
		if ctx.license != nil {
			licenseIDString = ctx.license.Spec.LicenseID
		}

		proxyInfo := registry.ProxyEndpointFromLicense(ctx.license)
		s, err := registry.PullSecretForRegistries(
			proxyInfo.ToSlice(),
			licenseIDString,
			licenseIDString,
			"default", // this value doesn't matter
		)
		if err != nil {
			return ""
		}
		secret = s
	}
	dockerConfig, found := secret.Data[".dockerconfigjson"]
	if !found {
		return ""
	}

	return base64.StdEncoding.EncodeToString(dockerConfig)
}

func (ctx ConfigCtx) getConfigOptionValue(itemName string) (string, error) {
	val, ok := ctx.ItemValues[itemName]
	if !ok {
		return "", errors.New("unable to find config item")
	}

	if val.HasValue() {
		return val.ValueStr(), nil
	}

	return val.DefaultStr(), nil
}

func decrypt(input string, cipher *crypto.AESCipher) (string, error) {
	if cipher == nil {
		return "", errors.New("cipher not defined")
	}

	decoded, err := base64.StdEncoding.DecodeString(input)
	if err != nil {
		return "", errors.Wrap(err, "failed to base64 decode")
	}

	decrypted, err := cipher.Decrypt(decoded)
	if err != nil {
		return "", errors.Wrap(err, "failed to decrypt")
	}

	return string(decrypted), nil
}<|MERGE_RESOLUTION|>--- conflicted
+++ resolved
@@ -28,15 +28,10 @@
 }
 
 type ItemValue struct {
-<<<<<<< HEAD
 	Value          interface{}
 	Default        interface{}
 	RepeatableItem string
-=======
-	Value    interface{}
-	Default  interface{}
-	Filename string
->>>>>>> 7455bd00
+	Filename       string
 }
 
 func (i ItemValue) HasValue() bool {
