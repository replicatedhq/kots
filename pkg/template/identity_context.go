package template

import (
	"fmt"
	"text/template"

	"github.com/replicatedhq/kots/kotskinds/apis/kots/v1beta1"
	"github.com/replicatedhq/kots/pkg/ingress"
)

type identityCtx struct {
	identityConfig *v1beta1.IdentityConfig
	appInfo        *ApplicationInfo
}

func newIdentityCtx(identityConfig *v1beta1.IdentityConfig, appInfo *ApplicationInfo) identityCtx {
	return identityCtx{
		identityConfig: identityConfig,
		appInfo:        appInfo,
	}
}

// FuncMap represents the available functions in the identityCtx.
func (ctx identityCtx) FuncMap() template.FuncMap {
	return template.FuncMap{
<<<<<<< HEAD
		"IdentityServiceEnabled":      ctx.identityServiceEnabled,
		"IdentityServiceIssuerURL":    ctx.identityServiceIssuerURL,
		"IdentityServiceClientID":     ctx.identityServiceClientID,
		"IdentityServiceClientSecret": ctx.identityServiceClientSecret,
		"IdentityServiceRoles":        ctx.identityServiceRoles,
=======
		"IdentityServiceEnabled":          ctx.identityServiceEnabled,
		"IdentityServiceIssuerURL":        ctx.identityServiceIssuerURL,
		"IdentityServiceClientID":         ctx.identityServiceClientID,
		"IdentityServiceClientSecret":     ctx.identityServiceClientSecret,
		"IdentityServiceRestrictedGroups": ctx.identityServiceRestrictedGroups,
		"IdentityServiceRoles":            ctx.identityServiceRoles,
		"IdentityServiceName":             ctx.identityServiceName,
		"IdentityServicePort":             ctx.identityServicePort,
>>>>>>> 1302930c
	}
}

func (ctx identityCtx) identityServiceEnabled() bool {
	if ctx.identityConfig == nil {
		return false
	}
	return ctx.identityConfig.Spec.Enabled
}

func (ctx identityCtx) identityServiceIssuerURL() string {
	if ctx.identityConfig == nil {
		return ""
	}
	if ctx.identityConfig.Spec.IdentityServiceAddress != "" {
		return ctx.identityConfig.Spec.IdentityServiceAddress
	}
	return fmt.Sprintf("%s/dex", ingress.GetAddress(ctx.identityConfig.Spec.IngressConfig))
}

func (ctx identityCtx) identityServiceClientID() string {
	if ctx.identityConfig == nil {
		return ""
	}
	return ctx.identityConfig.Spec.ClientID
}

func (ctx identityCtx) identityServiceClientSecret() string {
	if ctx.identityConfig == nil {
		return ""
	}
	return ctx.identityConfig.Spec.ClientSecret
}

func (ctx identityCtx) identityServiceRoles() map[string][]string {
	if ctx.identityConfig == nil {
		return map[string][]string{}
	}

	m := map[string][]string{}
	for _, g := range ctx.identityConfig.Spec.Groups {
		m[g.ID] = g.RoleIDs
	}

	return m
}

func (ctx identityCtx) identityServiceName() string {
	if ctx.appInfo == nil {
		return ""
	}
	return fmt.Sprintf("%s-dex", ctx.appInfo.Slug)
}

func (ctx identityCtx) identityServicePort() string {
	if ctx.appInfo == nil {
		return ""
	}
	return "5556"
}<|MERGE_RESOLUTION|>--- conflicted
+++ resolved
@@ -23,22 +23,13 @@
 // FuncMap represents the available functions in the identityCtx.
 func (ctx identityCtx) FuncMap() template.FuncMap {
 	return template.FuncMap{
-<<<<<<< HEAD
-		"IdentityServiceEnabled":      ctx.identityServiceEnabled,
-		"IdentityServiceIssuerURL":    ctx.identityServiceIssuerURL,
-		"IdentityServiceClientID":     ctx.identityServiceClientID,
-		"IdentityServiceClientSecret": ctx.identityServiceClientSecret,
-		"IdentityServiceRoles":        ctx.identityServiceRoles,
-=======
 		"IdentityServiceEnabled":          ctx.identityServiceEnabled,
 		"IdentityServiceIssuerURL":        ctx.identityServiceIssuerURL,
 		"IdentityServiceClientID":         ctx.identityServiceClientID,
 		"IdentityServiceClientSecret":     ctx.identityServiceClientSecret,
-		"IdentityServiceRestrictedGroups": ctx.identityServiceRestrictedGroups,
 		"IdentityServiceRoles":            ctx.identityServiceRoles,
 		"IdentityServiceName":             ctx.identityServiceName,
 		"IdentityServicePort":             ctx.identityServicePort,
->>>>>>> 1302930c
 	}
 }
 
