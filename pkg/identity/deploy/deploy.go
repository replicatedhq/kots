package deploy

import (
	"context"
	"crypto/md5"
	"fmt"
	"net/url"
	"path"

	"github.com/pkg/errors"
	kotsv1beta1 "github.com/replicatedhq/kots/kotskinds/apis/kots/v1beta1"
	"github.com/replicatedhq/kots/pkg/crypto"
	"github.com/replicatedhq/kots/pkg/identity/types"
	"github.com/replicatedhq/kots/pkg/ingress"
	kotsadmtypes "github.com/replicatedhq/kots/pkg/kotsadm/types"
	"github.com/replicatedhq/kots/pkg/template"
	appsv1 "k8s.io/api/apps/v1"
	corev1 "k8s.io/api/core/v1"
	extensionsv1beta1 "k8s.io/api/extensions/v1beta1"
	kuberneteserrors "k8s.io/apimachinery/pkg/api/errors"
	"k8s.io/apimachinery/pkg/api/resource"
	metav1 "k8s.io/apimachinery/pkg/apis/meta/v1"
	k8stypes "k8s.io/apimachinery/pkg/types"
	"k8s.io/apimachinery/pkg/util/intstr"
	"k8s.io/client-go/kubernetes"
	"k8s.io/utils/pointer"
)

var (
	KotsIdentityLabelKey = "kots.io/identity"
)

type ImageRewriteFunc func(upstreamImage string, alwaysRewrite bool) (image string, imagePullSecrets []corev1.LocalObjectReference, err error)

type Options struct {
	NamePrefix         string
	IdentitySpec       kotsv1beta1.IdentitySpec
	IdentityConfigSpec kotsv1beta1.IdentityConfigSpec
	IsOpenShift        bool
	ImageRewriteFn     ImageRewriteFunc
	ProxyEnv           map[string]string
<<<<<<< HEAD
=======
	AdditionalLabels   map[string]string
>>>>>>> c1962020
	Cipher             *crypto.AESCipher
	Builder            *template.Builder
}

func Deploy(ctx context.Context, clientset kubernetes.Interface, namespace string, options Options) error {
<<<<<<< HEAD
	dexConfig, err := getDexConfig(ctx, options)
	if err != nil {
		return errors.Wrap(err, "failed to get dex config")
	}
	if err := ensureSecret(ctx, clientset, namespace, options.NamePrefix, dexConfig); err != nil {
		return errors.Wrap(err, "failed to ensure secret")
	}
	if err := ensureDeployment(ctx, clientset, namespace, dexConfig, options); err != nil {
		return errors.Wrap(err, "failed to ensure deployment")
	}
	if err := ensureService(ctx, clientset, namespace, options.NamePrefix, options.IdentityConfigSpec.IngressConfig); err != nil {
		return errors.Wrap(err, "failed to ensure service")
	}
	if err := ensureIngress(ctx, clientset, namespace, options.NamePrefix, options.IdentityConfigSpec.IngressConfig); err != nil {
=======
	issuerURL, err := dexIssuerURL(options.IdentitySpec, options.Builder)
	if err != nil {
		return errors.Wrap(err, "failed to get dex issuer url")
	}
	dexConfig, err := getDexConfig(ctx, issuerURL, options)
	if err != nil {
		return errors.Wrap(err, "failed to get dex config")
	}
	if err := ensureSecret(ctx, clientset, namespace, dexConfig, options); err != nil {
		return errors.Wrap(err, "failed to ensure secret")
	}
	if err := ensureDeployment(ctx, clientset, namespace, issuerURL, dexConfig, options); err != nil {
		return errors.Wrap(err, "failed to ensure deployment")
	}
	if err := ensureService(ctx, clientset, namespace, options); err != nil {
		return errors.Wrap(err, "failed to ensure service")
	}
	if err := ensureIngress(ctx, clientset, namespace, options); err != nil {
>>>>>>> c1962020
		return errors.Wrap(err, "failed to ensure ingress")
	}
	return nil
}

func Configure(ctx context.Context, clientset kubernetes.Interface, namespace string, options Options) error {
<<<<<<< HEAD
	dexConfig, err := getDexConfig(ctx, options)
	if err != nil {
		return errors.Wrap(err, "failed to get dex config")
	}
	if err := ensureSecret(ctx, clientset, namespace, options.NamePrefix, dexConfig); err != nil {
		return errors.Wrap(err, "failed to ensure secret")
	}
	if err := patchDeploymentSecret(ctx, clientset, namespace, dexConfig, options); err != nil {
=======
	issuerURL, err := dexIssuerURL(options.IdentitySpec, options.Builder)
	if err != nil {
		return errors.Wrap(err, "failed to get dex issuer url")
	}
	dexConfig, err := getDexConfig(ctx, issuerURL, options)
	if err != nil {
		return errors.Wrap(err, "failed to get dex config")
	}
	if err := ensureSecret(ctx, clientset, namespace, dexConfig, options); err != nil {
		return errors.Wrap(err, "failed to ensure secret")
	}
	if err := patchDeploymentSecret(ctx, clientset, namespace, issuerURL, dexConfig, options); err != nil {
>>>>>>> c1962020
		return errors.Wrap(err, "failed to patch deployment secret")
	}
	return nil
}

func AdditionalLabels(namePrefix string, additionalLabels map[string]string) map[string]string {
	next := map[string]string{
		KotsIdentityLabelKey: namePrefix,
	}
	for key, value := range additionalLabels {
		next[key] = value
	}
	return next
}

func ensureSecret(ctx context.Context, clientset kubernetes.Interface, namespace string, dexConfig []byte, options Options) error {
	secret := secretResource(dexConfig, options)

	existingSecret, err := clientset.CoreV1().Secrets(namespace).Get(ctx, secret.Name, metav1.GetOptions{})
	if err != nil {
		if !kuberneteserrors.IsNotFound(err) {
			return errors.Wrap(err, "failed to get existing secret")
		}

		_, err = clientset.CoreV1().Secrets(namespace).Create(ctx, secret, metav1.CreateOptions{})
		if err != nil {
			return errors.Wrap(err, "failed to create secret")
		}

		return nil
	}

	existingSecret = updateSecret(existingSecret, secret)

	_, err = clientset.CoreV1().Secrets(namespace).Update(ctx, existingSecret, metav1.UpdateOptions{})
	if err != nil {
		return errors.Wrap(err, "failed to update secret")
	}

	return nil
}

func secretResource(dexConfig []byte, options Options) *corev1.Secret {
	return &corev1.Secret{
		TypeMeta: metav1.TypeMeta{
			APIVersion: "v1",
			Kind:       "Secret",
		},
		ObjectMeta: metav1.ObjectMeta{
			Name:   prefixName(options.NamePrefix, "dex"),
			Labels: kotsadmtypes.GetKotsadmLabels(AdditionalLabels(options.NamePrefix, options.AdditionalLabels)),
		},
		Data: map[string][]byte{
			"dexConfig.yaml": dexConfig,
		},
	}
}

func updateSecret(existingSecret, desiredSecret *corev1.Secret) *corev1.Secret {
	existingSecret.Data = desiredSecret.Data
	return existingSecret
}

<<<<<<< HEAD
func ensureDeployment(ctx context.Context, clientset kubernetes.Interface, namespace string, marshalledDexConfig []byte, options Options) error {
	configChecksum := fmt.Sprintf("%x", md5.Sum(marshalledDexConfig))

	issuerURL := dexIssuerURL(options.IdentityConfigSpec)

=======
func ensureDeployment(ctx context.Context, clientset kubernetes.Interface, namespace string, issuerURL string, marshalledDexConfig []byte, options Options) error {
	configChecksum := fmt.Sprintf("%x", md5.Sum(marshalledDexConfig))

>>>>>>> c1962020
	deployment, err := deploymentResource(issuerURL, configChecksum, options)
	if err != nil {
		return errors.Wrap(err, "failed to get deployment resource")
	}

	existingDeployment, err := clientset.AppsV1().Deployments(namespace).Get(ctx, deployment.Name, metav1.GetOptions{})
	if err != nil {
		if !kuberneteserrors.IsNotFound(err) {
			return errors.Wrap(err, "failed to get existing deployment")
		}

		_, err = clientset.AppsV1().Deployments(namespace).Create(ctx, deployment, metav1.CreateOptions{})
		if err != nil {
			return errors.Wrap(err, "failed to create deployment")
		}

		return nil
	}

	existingDeployment = updateDeployment(options.NamePrefix, existingDeployment, deployment)

	_, err = clientset.AppsV1().Deployments(namespace).Update(ctx, existingDeployment, metav1.UpdateOptions{})
	if err != nil {
		return errors.Wrap(err, "failed to update deployment")
	}

	return nil
}

<<<<<<< HEAD
func patchDeploymentSecret(ctx context.Context, clientset kubernetes.Interface, namespace string, marshalledDexConfig []byte, options Options) error {
	configChecksum := fmt.Sprintf("%x", md5.Sum(marshalledDexConfig))

	issuerURL := dexIssuerURL(options.IdentityConfigSpec)

=======
func patchDeploymentSecret(ctx context.Context, clientset kubernetes.Interface, namespace string, issuerURL string, marshalledDexConfig []byte, options Options) error {
	configChecksum := fmt.Sprintf("%x", md5.Sum(marshalledDexConfig))

>>>>>>> c1962020
	deployment, err := deploymentResource(issuerURL, configChecksum, options)
	if err != nil {
		return errors.Wrap(err, "failed to get deployment resource")
	}

	patch := fmt.Sprintf(`{"spec":{"template":{"metadata":{"annotations":{"kots.io/dex-secret-checksum":"%s"}}}}}`, deployment.Spec.Template.ObjectMeta.Annotations["kots.io/dex-secret-checksum"])

	// TODO (ethan): patch readiness and liveness checks if issuer url changes

	_, err = clientset.AppsV1().Deployments(namespace).Patch(ctx, deployment.Name, k8stypes.StrategicMergePatchType, []byte(patch), metav1.PatchOptions{})
	if err != nil {
		return errors.Wrap(err, "failed to patch deployment")
	}

	return nil
}

var (
	dexCPUResource    = resource.MustParse("100m")
	dexMemoryResource = resource.MustParse("50Mi")
)

func deploymentResource(issuerURL, configChecksum string, options Options) (*appsv1.Deployment, error) {
	volume := configSecretVolume(options.NamePrefix)

	image := "quay.io/dexidp/dex:v2.26.0"
	imagePullSecrets := []corev1.LocalObjectReference{}
	if options.ImageRewriteFn != nil {
		var err error
		image, imagePullSecrets, err = options.ImageRewriteFn(image, false)
		if err != nil {
			return nil, errors.Wrap(err, "failed to rewrite image")
		}
	}

	var securityContext corev1.PodSecurityContext
	if !options.IsOpenShift {
		securityContext = corev1.PodSecurityContext{
			RunAsUser: pointer.Int64Ptr(1001),
		}
	}

	u, err := url.Parse(issuerURL)
	if err != nil {
		return nil, errors.Wrap(err, "failed to parse issuer url")
	}

	env := []corev1.EnvVar{clientSecretEnvVar(options.NamePrefix)}

	// TODO (ethan): this will not really work when kotsadm is not rendering this
	for name, val := range options.ProxyEnv {
		env = append(env, corev1.EnvVar{Name: name, Value: val})
	}

	return &appsv1.Deployment{
		TypeMeta: metav1.TypeMeta{
			APIVersion: "apps/v1",
			Kind:       "Deployment",
		},
		ObjectMeta: metav1.ObjectMeta{
			Name:   types.DeploymentName(options.NamePrefix),
<<<<<<< HEAD
			Labels: kotsadmtypes.GetKotsadmLabels(AdditionalLabels(options.NamePrefix)),
=======
			Labels: kotsadmtypes.GetKotsadmLabels(AdditionalLabels(options.NamePrefix, options.AdditionalLabels)),
>>>>>>> c1962020
		},
		Spec: appsv1.DeploymentSpec{
			Replicas: pointer.Int32Ptr(2),
			Selector: &metav1.LabelSelector{
				MatchLabels: map[string]string{
					"app": prefixName(options.NamePrefix, "dex"),
				},
			},
			Template: corev1.PodTemplateSpec{
				ObjectMeta: metav1.ObjectMeta{
					Labels: map[string]string{
						"app": prefixName(options.NamePrefix, "dex"),
					},
					Annotations: map[string]string{
						"kots.io/dex-secret-checksum": configChecksum,
					},
				},
				Spec: corev1.PodSpec{
					Affinity: &corev1.Affinity{
						PodAntiAffinity: &corev1.PodAntiAffinity{
							PreferredDuringSchedulingIgnoredDuringExecution: []corev1.WeightedPodAffinityTerm{{
								Weight: 2,
								PodAffinityTerm: corev1.PodAffinityTerm{
									LabelSelector: &metav1.LabelSelector{
										MatchExpressions: []metav1.LabelSelectorRequirement{{
											Key:      "app",
											Operator: metav1.LabelSelectorOpIn,
											Values: []string{
												prefixName(options.NamePrefix, "dex"),
											},
										}},
									},
									TopologyKey: corev1.LabelHostname,
								},
							},
							}},
					},
					SecurityContext:  &securityContext,
					ImagePullSecrets: imagePullSecrets,
					Containers: []corev1.Container{
						{
							Image:           image,
							ImagePullPolicy: corev1.PullIfNotPresent,
							Name:            "dex",
							Command:         []string{"/usr/local/bin/dex", "serve", "/etc/dex/cfg/dexConfig.yaml"},
							Ports: []corev1.ContainerPort{
								{Name: "http", ContainerPort: 5556},
							},
							EnvFrom: []corev1.EnvFromSource{postgresSecretEnvFromSource(options.NamePrefix)},
							Env:     env,
							VolumeMounts: []corev1.VolumeMount{
								{Name: volume.Name, MountPath: "/etc/dex/cfg"},
							},
							Resources: corev1.ResourceRequirements{
								// Limits: corev1.ResourceList{
								// 	"cpu":    dexCPUResource,
								// 	"memory": dexMemoryResource,
								// },
								Requests: corev1.ResourceList{
									"cpu":    dexCPUResource,
									"memory": dexMemoryResource,
								},
							},
							LivenessProbe: &corev1.Probe{
								Handler: corev1.Handler{
									HTTPGet: &corev1.HTTPGetAction{
										Path: path.Join(u.Path, "healthz"),
										Port: intstr.FromInt(5556),
									},
								},
							},
							ReadinessProbe: &corev1.Probe{
								Handler: corev1.Handler{
									HTTPGet: &corev1.HTTPGetAction{
										Path: path.Join(u.Path, "healthz"),
										Port: intstr.FromInt(5556),
									},
								},
								InitialDelaySeconds: 5,
								TimeoutSeconds:      1,
							},
						},
					},
					Volumes: []corev1.Volume{
						volume,
					},
				},
			},
		},
	}, nil
}

func configSecretVolume(namePrefix string) corev1.Volume {
	return corev1.Volume{
		Name: "config",
		VolumeSource: corev1.VolumeSource{
			Secret: &corev1.SecretVolumeSource{
				SecretName: prefixName(namePrefix, "dex"),
			},
		},
	}
}

func clientSecretEnvVar(namePrefix string) corev1.EnvVar {
	return corev1.EnvVar{
		Name: "DEX_CLIENT_SECRET",
		ValueFrom: &corev1.EnvVarSource{
			SecretKeyRef: &corev1.SecretKeySelector{
				LocalObjectReference: corev1.LocalObjectReference{
					Name: prefixName(namePrefix, "dex-client"),
				},
				Key: "DEX_CLIENT_SECRET",
			},
		},
	}
}

func postgresSecretEnvFromSource(namePrefix string) corev1.EnvFromSource {
	return corev1.EnvFromSource{
		SecretRef: &corev1.SecretEnvSource{
			LocalObjectReference: corev1.LocalObjectReference{
				Name: prefixName(namePrefix, "dex-postgres"),
			},
		},
	}
}

func updateDeployment(namePrefix string, existingDeployment, desiredDeployment *appsv1.Deployment) *appsv1.Deployment {
	if len(existingDeployment.Spec.Template.Spec.Containers) == 0 {
		// wtf
		return desiredDeployment
	}

	if existingDeployment.Spec.Template.Annotations == nil {
		existingDeployment.Spec.Template.ObjectMeta.Annotations = map[string]string{}
	}
	existingDeployment.Spec.Template.ObjectMeta.Annotations["kots.io/dex-secret-checksum"] = desiredDeployment.Spec.Template.ObjectMeta.Annotations["kots.io/dex-secret-checksum"]

	existingDeployment.Spec.Template.Spec.Containers[0].Image = desiredDeployment.Spec.Template.Spec.Containers[0].Image

	existingDeployment.Spec.Template.Spec.Containers[0].LivenessProbe = desiredDeployment.Spec.Template.Spec.Containers[0].LivenessProbe
	existingDeployment.Spec.Template.Spec.Containers[0].ReadinessProbe = desiredDeployment.Spec.Template.Spec.Containers[0].ReadinessProbe
	existingDeployment.Spec.Template.Spec.Containers[0].Env = desiredDeployment.Spec.Template.Spec.Containers[0].Env

	existingDeployment = updateDeploymentConfigSecretVolume(namePrefix, existingDeployment, desiredDeployment)

	existingDeployment = updateDeploymentClientSecretEnvVar(namePrefix, existingDeployment, desiredDeployment)

	existingDeployment = updateDeploymentPostgresSecretEnvFromSource(namePrefix, existingDeployment, desiredDeployment)

	return existingDeployment
}

func updateDeploymentConfigSecretVolume(namePrefix string, existingDeployment *appsv1.Deployment, desiredDeployment *appsv1.Deployment) *appsv1.Deployment {
	if len(existingDeployment.Spec.Template.Spec.Containers) == 0 {
		return desiredDeployment
	}

	newConfigSecretVolume := configSecretVolume(namePrefix)
	newConfigSecretVolumeMount := corev1.VolumeMount{Name: newConfigSecretVolume.Name, MountPath: "/etc/dex/cfg"}

	var existingSecretVolumeName string
	for i, volumeMount := range existingDeployment.Spec.Template.Spec.Containers[0].VolumeMounts {
		if volumeMount.MountPath == "/etc/dex/cfg" {
			existingSecretVolumeName = volumeMount.Name
			existingDeployment.Spec.Template.Spec.Containers[0].VolumeMounts[i] = newConfigSecretVolumeMount
			break
		}
	}
	if existingSecretVolumeName != "" {
		for i, volume := range existingDeployment.Spec.Template.Spec.Volumes {
			if volume.Name == existingSecretVolumeName {
				existingDeployment.Spec.Template.Spec.Volumes[i] = newConfigSecretVolume
			}
		}
		return existingDeployment
	}

	existingDeployment.Spec.Template.Spec.Containers[0].VolumeMounts =
		append(existingDeployment.Spec.Template.Spec.Containers[0].VolumeMounts, newConfigSecretVolumeMount)
	existingDeployment.Spec.Template.Spec.Volumes =
		append(existingDeployment.Spec.Template.Spec.Volumes, newConfigSecretVolume)

	return existingDeployment
}

func updateDeploymentClientSecretEnvVar(namePrefix string, existingDeployment *appsv1.Deployment, desiredDeployment *appsv1.Deployment) *appsv1.Deployment {
	if len(existingDeployment.Spec.Template.Spec.Containers) == 0 {
		return desiredDeployment
	}

	newClientSecretEnvVar := clientSecretEnvVar(namePrefix)

	for i, envVar := range existingDeployment.Spec.Template.Spec.Containers[0].Env {
		if envVar.Name == "DEX_CLIENT_SECRET" {
			existingDeployment.Spec.Template.Spec.Containers[0].Env[i] = newClientSecretEnvVar
			return existingDeployment
		}
	}

	existingDeployment.Spec.Template.Spec.Containers[0].Env =
		append(existingDeployment.Spec.Template.Spec.Containers[0].Env, newClientSecretEnvVar)

	return existingDeployment
}

func updateDeploymentPostgresSecretEnvFromSource(namePrefix string, existingDeployment *appsv1.Deployment, desiredDeployment *appsv1.Deployment) *appsv1.Deployment {
	if len(existingDeployment.Spec.Template.Spec.Containers) == 0 {
		return desiredDeployment
	}

	newPostgresSecretEnvFromSource := postgresSecretEnvFromSource(namePrefix)

	for _, envFrom := range existingDeployment.Spec.Template.Spec.Containers[0].EnvFrom {
		if envFrom.SecretRef.Name == newPostgresSecretEnvFromSource.SecretRef.Name {
			return existingDeployment
		}
	}

	existingDeployment.Spec.Template.Spec.Containers[0].EnvFrom =
		append(existingDeployment.Spec.Template.Spec.Containers[0].EnvFrom, newPostgresSecretEnvFromSource)

	return existingDeployment
}

<<<<<<< HEAD
func ensureService(ctx context.Context, clientset kubernetes.Interface, namespace string, namePrefix string, ingressSpec kotsv1beta1.IngressConfigSpec) error {
	service := serviceResource(namePrefix, ingressSpec)
=======
func ensureService(ctx context.Context, clientset kubernetes.Interface, namespace string, options Options) error {
	service := serviceResource(options)
>>>>>>> c1962020

	existingService, err := clientset.CoreV1().Services(namespace).Get(ctx, service.Name, metav1.GetOptions{})
	if err != nil {
		if !kuberneteserrors.IsNotFound(err) {
			return errors.Wrap(err, "failed to get existing service")
		}

		_, err = clientset.CoreV1().Services(namespace).Create(ctx, service, metav1.CreateOptions{})
		if err != nil {
			return errors.Wrap(err, "failed to create service")
		}

		return nil
	}

	existingService = updateService(existingService, service)

	_, err = clientset.CoreV1().Services(namespace).Update(ctx, existingService, metav1.UpdateOptions{})
	if err != nil {
		return errors.Wrap(err, "failed to update service")
	}

	return nil
}

func serviceResource(options Options) *corev1.Service {
	ingressSpec := options.IdentityConfigSpec.IngressConfig
	serviceType := corev1.ServiceTypeClusterIP
	port := corev1.ServicePort{
		Name:       "http",
		Port:       types.ServicePort(),
		TargetPort: intstr.FromInt(int(types.ServicePort())),
	}
	if ingressSpec.Enabled && ingressSpec.NodePort != nil && ingressSpec.NodePort.Port != 0 {
		port.NodePort = int32(ingressSpec.NodePort.Port)
		serviceType = corev1.ServiceTypeNodePort
	}
	return &corev1.Service{
		TypeMeta: metav1.TypeMeta{
			APIVersion: "v1",
			Kind:       "Service",
		},
		ObjectMeta: metav1.ObjectMeta{
<<<<<<< HEAD
			Name:   types.ServiceName(namePrefix),
			Labels: kotsadmtypes.GetKotsadmLabels(AdditionalLabels(namePrefix)),
=======
			Name:   types.ServiceName(options.NamePrefix),
			Labels: kotsadmtypes.GetKotsadmLabels(AdditionalLabels(options.NamePrefix, options.AdditionalLabels)),
>>>>>>> c1962020
		},
		Spec: corev1.ServiceSpec{
			Type: serviceType,
			Selector: map[string]string{
				"app": prefixName(options.NamePrefix, "dex"),
			},
			Ports: []corev1.ServicePort{
				port,
			},
		},
	}
}

func updateService(existingService, desiredService *corev1.Service) *corev1.Service {
	existingService.Spec.Ports = desiredService.Spec.Ports

	return existingService
}

func ensureIngress(ctx context.Context, clientset kubernetes.Interface, namespace string, options Options) error {
	ingressSpec := options.IdentityConfigSpec.IngressConfig
	if !ingressSpec.Enabled || ingressSpec.Ingress == nil {
		return deleteIngress(ctx, clientset, namespace, options.NamePrefix)
	}
<<<<<<< HEAD
	dexIngress := ingressResource(namePrefix, *ingressSpec.Ingress)
	return ingress.EnsureIngress(ctx, clientset, namespace, dexIngress)
}

func ingressResource(namePrefix string, ingressConfig kotsv1beta1.IngressResourceConfig) *extensionsv1beta1.Ingress {
	return ingress.IngressFromConfig(ingressConfig, prefixName(namePrefix, "dex"), prefixName(namePrefix, "dex"), 5556, AdditionalLabels(namePrefix))
=======
	dexIngress := ingressResource(options)
	return ingress.EnsureIngress(ctx, clientset, namespace, dexIngress)
}

func ingressResource(options Options) *extensionsv1beta1.Ingress {
	ingressSpec := options.IdentityConfigSpec.IngressConfig
	if ingressSpec.Ingress == nil {
		return nil
	}
	return ingress.IngressFromConfig(
		*ingressSpec.Ingress,
		prefixName(options.NamePrefix, "dex"),
		types.ServiceName(options.NamePrefix),
		int(types.ServicePort()),
		AdditionalLabels(options.NamePrefix, options.AdditionalLabels),
	)
>>>>>>> c1962020
}

func prefixName(prefix, name string) string {
	return fmt.Sprintf("%s-%s", prefix, name)
}<|MERGE_RESOLUTION|>--- conflicted
+++ resolved
@@ -39,31 +39,12 @@
 	IsOpenShift        bool
 	ImageRewriteFn     ImageRewriteFunc
 	ProxyEnv           map[string]string
-<<<<<<< HEAD
-=======
 	AdditionalLabels   map[string]string
->>>>>>> c1962020
 	Cipher             *crypto.AESCipher
 	Builder            *template.Builder
 }
 
 func Deploy(ctx context.Context, clientset kubernetes.Interface, namespace string, options Options) error {
-<<<<<<< HEAD
-	dexConfig, err := getDexConfig(ctx, options)
-	if err != nil {
-		return errors.Wrap(err, "failed to get dex config")
-	}
-	if err := ensureSecret(ctx, clientset, namespace, options.NamePrefix, dexConfig); err != nil {
-		return errors.Wrap(err, "failed to ensure secret")
-	}
-	if err := ensureDeployment(ctx, clientset, namespace, dexConfig, options); err != nil {
-		return errors.Wrap(err, "failed to ensure deployment")
-	}
-	if err := ensureService(ctx, clientset, namespace, options.NamePrefix, options.IdentityConfigSpec.IngressConfig); err != nil {
-		return errors.Wrap(err, "failed to ensure service")
-	}
-	if err := ensureIngress(ctx, clientset, namespace, options.NamePrefix, options.IdentityConfigSpec.IngressConfig); err != nil {
-=======
 	issuerURL, err := dexIssuerURL(options.IdentitySpec, options.Builder)
 	if err != nil {
 		return errors.Wrap(err, "failed to get dex issuer url")
@@ -82,23 +63,12 @@
 		return errors.Wrap(err, "failed to ensure service")
 	}
 	if err := ensureIngress(ctx, clientset, namespace, options); err != nil {
->>>>>>> c1962020
 		return errors.Wrap(err, "failed to ensure ingress")
 	}
 	return nil
 }
 
 func Configure(ctx context.Context, clientset kubernetes.Interface, namespace string, options Options) error {
-<<<<<<< HEAD
-	dexConfig, err := getDexConfig(ctx, options)
-	if err != nil {
-		return errors.Wrap(err, "failed to get dex config")
-	}
-	if err := ensureSecret(ctx, clientset, namespace, options.NamePrefix, dexConfig); err != nil {
-		return errors.Wrap(err, "failed to ensure secret")
-	}
-	if err := patchDeploymentSecret(ctx, clientset, namespace, dexConfig, options); err != nil {
-=======
 	issuerURL, err := dexIssuerURL(options.IdentitySpec, options.Builder)
 	if err != nil {
 		return errors.Wrap(err, "failed to get dex issuer url")
@@ -111,7 +81,6 @@
 		return errors.Wrap(err, "failed to ensure secret")
 	}
 	if err := patchDeploymentSecret(ctx, clientset, namespace, issuerURL, dexConfig, options); err != nil {
->>>>>>> c1962020
 		return errors.Wrap(err, "failed to patch deployment secret")
 	}
 	return nil
@@ -175,17 +144,9 @@
 	return existingSecret
 }
 
-<<<<<<< HEAD
-func ensureDeployment(ctx context.Context, clientset kubernetes.Interface, namespace string, marshalledDexConfig []byte, options Options) error {
-	configChecksum := fmt.Sprintf("%x", md5.Sum(marshalledDexConfig))
-
-	issuerURL := dexIssuerURL(options.IdentityConfigSpec)
-
-=======
 func ensureDeployment(ctx context.Context, clientset kubernetes.Interface, namespace string, issuerURL string, marshalledDexConfig []byte, options Options) error {
 	configChecksum := fmt.Sprintf("%x", md5.Sum(marshalledDexConfig))
 
->>>>>>> c1962020
 	deployment, err := deploymentResource(issuerURL, configChecksum, options)
 	if err != nil {
 		return errors.Wrap(err, "failed to get deployment resource")
@@ -215,17 +176,9 @@
 	return nil
 }
 
-<<<<<<< HEAD
-func patchDeploymentSecret(ctx context.Context, clientset kubernetes.Interface, namespace string, marshalledDexConfig []byte, options Options) error {
-	configChecksum := fmt.Sprintf("%x", md5.Sum(marshalledDexConfig))
-
-	issuerURL := dexIssuerURL(options.IdentityConfigSpec)
-
-=======
 func patchDeploymentSecret(ctx context.Context, clientset kubernetes.Interface, namespace string, issuerURL string, marshalledDexConfig []byte, options Options) error {
 	configChecksum := fmt.Sprintf("%x", md5.Sum(marshalledDexConfig))
 
->>>>>>> c1962020
 	deployment, err := deploymentResource(issuerURL, configChecksum, options)
 	if err != nil {
 		return errors.Wrap(err, "failed to get deployment resource")
@@ -287,11 +240,7 @@
 		},
 		ObjectMeta: metav1.ObjectMeta{
 			Name:   types.DeploymentName(options.NamePrefix),
-<<<<<<< HEAD
-			Labels: kotsadmtypes.GetKotsadmLabels(AdditionalLabels(options.NamePrefix)),
-=======
 			Labels: kotsadmtypes.GetKotsadmLabels(AdditionalLabels(options.NamePrefix, options.AdditionalLabels)),
->>>>>>> c1962020
 		},
 		Spec: appsv1.DeploymentSpec{
 			Replicas: pointer.Int32Ptr(2),
@@ -517,13 +466,8 @@
 	return existingDeployment
 }
 
-<<<<<<< HEAD
-func ensureService(ctx context.Context, clientset kubernetes.Interface, namespace string, namePrefix string, ingressSpec kotsv1beta1.IngressConfigSpec) error {
-	service := serviceResource(namePrefix, ingressSpec)
-=======
 func ensureService(ctx context.Context, clientset kubernetes.Interface, namespace string, options Options) error {
 	service := serviceResource(options)
->>>>>>> c1962020
 
 	existingService, err := clientset.CoreV1().Services(namespace).Get(ctx, service.Name, metav1.GetOptions{})
 	if err != nil {
@@ -567,13 +511,8 @@
 			Kind:       "Service",
 		},
 		ObjectMeta: metav1.ObjectMeta{
-<<<<<<< HEAD
-			Name:   types.ServiceName(namePrefix),
-			Labels: kotsadmtypes.GetKotsadmLabels(AdditionalLabels(namePrefix)),
-=======
 			Name:   types.ServiceName(options.NamePrefix),
 			Labels: kotsadmtypes.GetKotsadmLabels(AdditionalLabels(options.NamePrefix, options.AdditionalLabels)),
->>>>>>> c1962020
 		},
 		Spec: corev1.ServiceSpec{
 			Type: serviceType,
@@ -598,14 +537,6 @@
 	if !ingressSpec.Enabled || ingressSpec.Ingress == nil {
 		return deleteIngress(ctx, clientset, namespace, options.NamePrefix)
 	}
-<<<<<<< HEAD
-	dexIngress := ingressResource(namePrefix, *ingressSpec.Ingress)
-	return ingress.EnsureIngress(ctx, clientset, namespace, dexIngress)
-}
-
-func ingressResource(namePrefix string, ingressConfig kotsv1beta1.IngressResourceConfig) *extensionsv1beta1.Ingress {
-	return ingress.IngressFromConfig(ingressConfig, prefixName(namePrefix, "dex"), prefixName(namePrefix, "dex"), 5556, AdditionalLabels(namePrefix))
-=======
 	dexIngress := ingressResource(options)
 	return ingress.EnsureIngress(ctx, clientset, namespace, dexIngress)
 }
@@ -622,7 +553,6 @@
 		int(types.ServicePort()),
 		AdditionalLabels(options.NamePrefix, options.AdditionalLabels),
 	)
->>>>>>> c1962020
 }
 
 func prefixName(prefix, name string) string {
