--- conflicted
+++ resolved
@@ -13,18 +13,10 @@
 var (
 	DefaultAllowRolePolicies = map[string][]types.Policy{
 		ClusterAdminRole.ID: ClusterAdminRole.Allow,
-<<<<<<< HEAD
-		ReadonlyRole.ID:     ReadonlyRole.Allow,
-=======
->>>>>>> 5333839c
 		SupportRole.ID:      SupportRole.Allow,
 	}
 	DefaultDenyRolePolicies = map[string][]types.Policy{
 		ClusterAdminRole.ID: ClusterAdminRole.Deny,
-<<<<<<< HEAD
-		ReadonlyRole.ID:     ReadonlyRole.Deny,
-=======
->>>>>>> 5333839c
 		SupportRole.ID:      SupportRole.Deny,
 	}
 
@@ -35,38 +27,32 @@
 		Allow:       []types.Policy{PolicyAllowAll},
 	}
 
-<<<<<<< HEAD
-	ReadonlyRole = types.Role{
-		ID:          "readonly",
-		Name:        "Read-only",
-		Description: "Read-only access to all resources",
-		Allow:       []types.Policy{PolicyReadonly},
-	}
-
-=======
->>>>>>> 5333839c
 	SupportRole = types.Role{
 		ID:          "support",
 		Name:        "Support",
 		Description: "Role for support personnel",
 		Allow: []types.Policy{
 			PolicyReadonly,
-<<<<<<< HEAD
-			{Action: "**", Resource: "redactor.*"},
-			{Action: "**", Resource: "**.redactor.*"},
-=======
->>>>>>> 5333839c
 			{Action: "**", Resource: "preflight.*"},
 			{Action: "**", Resource: "**.preflight.*"},
 			{Action: "**", Resource: "supportbundle.*"},
 			{Action: "**", Resource: "**.supportbundle.*"},
 		},
-<<<<<<< HEAD
-=======
 		Deny: []types.Policy{
 			{Action: "**", Resource: "app.*.downstream.filetree."},
 		},
->>>>>>> 5333839c
+	}
+
+	PolicyAllowAll = types.Policy{
+		Name:     "Allow All",
+		Action:   "**",
+		Resource: "**",
+	}
+
+	PolicyReadonly = types.Policy{
+		Name:     "Read Only",
+		Action:   "read",
+		Resource: "**",
 	}
 
 	PolicyAllowAll = types.Policy{
