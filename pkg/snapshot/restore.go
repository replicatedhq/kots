--- conflicted
+++ resolved
@@ -2,22 +2,15 @@
 
 import (
 	"context"
-<<<<<<< HEAD
 	"encoding/json"
 	"fmt"
 	"io/ioutil"
 	"net/http"
-=======
-	"fmt"
->>>>>>> 81d22e40
 	"strings"
 	"time"
 
 	"github.com/pkg/errors"
-<<<<<<< HEAD
 	"github.com/replicatedhq/kots/pkg/auth"
-=======
->>>>>>> 81d22e40
 	"github.com/replicatedhq/kots/pkg/k8sutil"
 	kotsadmtypes "github.com/replicatedhq/kots/pkg/kotsadm/types"
 	"github.com/replicatedhq/kots/pkg/logger"
@@ -87,11 +80,7 @@
 	}
 
 	log := logger.NewLogger()
-<<<<<<< HEAD
 	log.ActionWithSpinner("Deleting Admin Console")
-=======
-	log.ActionWithSpinner("Deleting Admin Console Objects")
->>>>>>> 81d22e40
 
 	// delete all kotsadm objects before creating the restore
 	clientset, err := k8sutil.GetClientset(options.KubernetesConfigFlags)
@@ -106,14 +95,9 @@
 	}
 
 	log.FinishSpinner()
-<<<<<<< HEAD
 	log.ActionWithSpinner("Restoring Admin Console")
 
 	// create a restore for kotsadm objects
-=======
-	log.ActionWithSpinner("Creating a Restore")
-
->>>>>>> 81d22e40
 	trueVal := true
 	restore := &velerov1.Restore{
 		ObjectMeta: metav1.ObjectMeta{
@@ -141,22 +125,30 @@
 	err = veleroClient.Restores(veleroNamespace).Delete(context.TODO(), restore.ObjectMeta.Name, metav1.DeleteOptions{})
 	if err != nil && !strings.Contains(err.Error(), "not found") {
 		log.FinishSpinnerWithError()
-<<<<<<< HEAD
 		return nil, errors.Wrapf(err, "failed to delete restore %s", restore.ObjectMeta.Name)
-=======
-		return nil, errors.Wrapf(err, "failed to delete restore %s", options.BackupName)
->>>>>>> 81d22e40
 	}
 
 	// create new restore object
-	_, err = veleroClient.Restores(veleroNamespace).Create(context.TODO(), restore, metav1.CreateOptions{})
+	restore, err = veleroClient.Restores(veleroNamespace).Create(context.TODO(), restore, metav1.CreateOptions{})
 	if err != nil {
 		log.FinishSpinnerWithError()
 		return nil, errors.Wrap(err, "failed to create restore")
 	}
 
-<<<<<<< HEAD
-	// wait for kotsadm to start
+	// wait for restore to complete
+	restore, err = waitForVeleroRestoreCompleted(veleroClient, veleroNamespace, restore.ObjectMeta.Name)
+	if err != nil {
+		if restore != nil {
+			errMsg := fmt.Sprintf("Admin Console restore failed with %d errors and %d warnings.", restore.Status.Errors, restore.Status.Warnings)
+			log.FinishSpinnerWithError()
+			log.ActionWithoutSpinner(errMsg)
+			return nil, errors.Wrap(err, errMsg)
+		}
+		log.FinishSpinnerWithError()
+		return nil, errors.Wrap(err, "failed to wait for velero restore completed")
+	}
+
+	// wait for kotsadm to start up
 	timeout, err := time.ParseDuration("10m")
 	if err != nil {
 		log.FinishSpinnerWithError()
@@ -181,16 +173,16 @@
 	// wait for applications restore to finish
 	err = waitForKotsadmApplicationsRestore(kotsadmNamespace, kotsadmPodName, options.KubernetesConfigFlags, log)
 	if err != nil {
+		if _, ok := errors.Cause(err).(*kotsadmtypes.ErrorAppsRestore); ok {
+			log.FinishSpinnerWithError()
+			return nil, errors.Errorf("failed to restore kotsadm applications", err)
+		}
 		log.FinishSpinnerWithError()
 		return nil, errors.Wrap(err, "failed to wait for kotsadm applications restore")
 	}
 
 	log.FinishSpinner()
 	log.ActionWithoutSpinner("Restore completed successfully.")
-=======
-	log.FinishSpinner()
-	log.ActionWithoutSpinner(fmt.Sprintf("Restore request has been created. Restore name is %s", restore.ObjectMeta.Name))
->>>>>>> 81d22e40
 
 	return restore, nil
 }
@@ -233,6 +225,28 @@
 	}
 
 	return restores, nil
+}
+
+func waitForVeleroRestoreCompleted(veleroClient *veleroclientv1.VeleroV1Client, veleroNamespace string, restoreName string) (*velerov1.Restore, error) {
+	for {
+		restore, err := veleroClient.Restores(veleroNamespace).Get(context.TODO(), restoreName, metav1.GetOptions{})
+		if err != nil {
+			return nil, errors.Wrap(err, "failed to get restore")
+		}
+
+		switch restore.Status.Phase {
+		case velerov1.RestorePhaseCompleted:
+			return restore, nil
+		case velerov1.RestorePhaseFailed:
+			return restore, errors.Wrap(err, "restore failed")
+		case velerov1.RestorePhasePartiallyFailed:
+			return restore, errors.Wrap(err, "restore partially failed")
+		default:
+			// in progress
+		}
+
+		time.Sleep(time.Second)
+	}
 }
 
 func initiateKotsadmApplicationsRestore(backupName string, kotsadmNamespace string, kotsadmPodName string, kubernetesConfigFlags *genericclioptions.ConfigFlags, log *logger.Logger) error {
@@ -328,9 +342,13 @@
 			return errors.Wrap(err, "failed to read server response")
 		}
 
+		type AppRestoreStatus struct {
+			AppSlug string                 `json:"appSlug"`
+			Status  velerov1.RestoreStatus `json:"status,omitempty"`
+		}
 		type AppsRestoreStatusResponse struct {
-			Status string `json:"status,omitempty"`
-			Error  string `json:"error,omitempty"`
+			Statuses []AppRestoreStatus `json:"statuses"`
+			Error    string             `json:"error,omitempty"`
 		}
 		var appsRestoreStatusResponse AppsRestoreStatusResponse
 		if err := json.Unmarshal(respBody, &appsRestoreStatusResponse); err != nil {
@@ -341,8 +359,31 @@
 			return errors.New(appsRestoreStatusResponse.Error)
 		}
 
-		if appsRestoreStatusResponse.Status != "running" {
-			return nil
+		inProgress := false
+		errs := []string{}
+
+		for _, s := range appsRestoreStatusResponse.Statuses {
+			switch s.Status.Phase {
+			case velerov1.RestorePhaseCompleted:
+				break
+			case velerov1.RestorePhaseFailed, velerov1.RestorePhasePartiallyFailed:
+				errMsg := fmt.Sprintf("restore failed for app %s with %d errors and %d warnings", s.AppSlug, s.Status.Errors, s.Status.Warnings)
+				errs = append(errs, errMsg)
+				break
+			default:
+				inProgress = true
+			}
+		}
+
+		if !inProgress {
+			if len(errs) == 0 {
+				return nil
+			} else {
+				errMsg := strings.Join(errs, " AND ")
+				return &kotsadmtypes.ErrorAppsRestore{
+					Message: errMsg,
+				}
+			}
 		}
 
 		time.Sleep(time.Second * 2)
