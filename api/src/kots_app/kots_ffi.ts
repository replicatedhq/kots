--- conflicted
+++ resolved
@@ -11,13 +11,10 @@
   extractDownstreamNamesFromTarball,
   extractCursorAndVersionFromTarball,
   extractPreflightSpecFromTarball,
-<<<<<<< HEAD
   extractSupportBundleSpecFromTarball,
-  extractAppTitleFromTarball
-=======
   extractAppSpecFromTarball,
   extractKotsAppSpecFromTarball,
->>>>>>> d99864b3
+  extractAppTitleFromTarball
 } from "../util/tar";
 import { Cluster } from "../cluster";
 import * as _ from "lodash";
@@ -136,14 +133,10 @@
       const cursorAndVersion = await extractCursorAndVersionFromTarball(buffer);
       const supportBundleSpec = await extractSupportBundleSpecFromTarball(buffer);
       const preflightSpec = await extractPreflightSpecFromTarball(buffer);
-<<<<<<< HEAD
-      const appTitle = await extractAppTitleFromTarball(buffer);
-      await stores.kotsAppStore.createMidstreamVersion(app.id, newSequence, cursorAndVersion.versionLabel, cursorAndVersion.cursor, supportBundleSpec, preflightSpec, appTitle);
-=======
       const appSpec = await extractAppSpecFromTarball(buffer);
       const kotsAppSpec = await extractKotsAppSpecFromTarball(buffer);
-      await stores.kotsAppStore.createMidstreamVersion(app.id, newSequence, cursorAndVersion.versionLabel, cursorAndVersion.cursor, undefined, preflightSpec, appSpec, kotsAppSpec);
->>>>>>> d99864b3
+      const appTitle = await extractAppTitleFromTarball(buffer);
+      await stores.kotsAppStore.createMidstreamVersion(app.id, newSequence, cursorAndVersion.versionLabel, cursorAndVersion.cursor, supportBundleSpec, preflightSpec,  appSpec, kotsAppSpec, appTitle);
 
       const clusterIds = await stores.kotsAppStore.listClusterIDsForApp(app.id);
       for (const clusterId of clusterIds) {
@@ -226,16 +219,12 @@
 
     const supportBundleSpec = await extractSupportBundleSpecFromTarball(buffer);
     const preflightSpec = await extractPreflightSpecFromTarball(buffer);
+    const appSpec = await extractAppSpecFromTarball(buffer);
+    const kotsAppSpec = await extractKotsAppSpecFromTarball(buffer);
     const appTitle = await extractAppTitleFromTarball(buffer);
     kotsApp.hasPreflight = !!preflightSpec;
-    const appSpec = await extractAppSpecFromTarball(buffer);
-    const kotsAppSpec = await extractKotsAppSpecFromTarball(buffer);
-
-<<<<<<< HEAD
-    await stores.kotsAppStore.createMidstreamVersion(kotsApp.id, 0, cursorAndVersion.versionLabel, cursorAndVersion.cursor, supportBundleSpec, preflightSpec, appTitle);
-=======
-    await stores.kotsAppStore.createMidstreamVersion(kotsApp.id, 0, cursorAndVersion.versionLabel, cursorAndVersion.cursor, undefined, preflightSpec, appSpec, kotsAppSpec);
->>>>>>> d99864b3
+
+    await stores.kotsAppStore.createMidstreamVersion(kotsApp.id, 0, cursorAndVersion.versionLabel, cursorAndVersion.cursor, supportBundleSpec, preflightSpec, appSpec, kotsAppSpec, appTitle);
 
     const downstreams = await extractDownstreamNamesFromTarball(buffer);
     const clusters = await stores.clusterStore.listAllUsersClusters();
@@ -314,14 +303,10 @@
   const cursorAndVersion = await extractCursorAndVersionFromTarball(buffer);
   const supportBundleSpec = await extractSupportBundleSpecFromTarball(buffer);
   const preflightSpec = await extractPreflightSpecFromTarball(buffer);
-<<<<<<< HEAD
-  const appTitle = await extractAppTitleFromTarball(buffer);
-  await stores.kotsAppStore.createMidstreamVersion(app.id, 0, cursorAndVersion.versionLabel, cursorAndVersion.cursor, supportBundleSpec, preflightSpec, appTitle);
-=======
   const appSpec = await extractAppSpecFromTarball(buffer);
   const kotsAppSpec = await extractKotsAppSpecFromTarball(buffer);
-  await stores.kotsAppStore.createMidstreamVersion(app.id, 0, cursorAndVersion.versionLabel, cursorAndVersion.cursor, undefined, preflightSpec, appSpec, kotsAppSpec);
->>>>>>> d99864b3
+  const appTitle = await extractAppTitleFromTarball(buffer);
+  await stores.kotsAppStore.createMidstreamVersion(app.id, 0, cursorAndVersion.versionLabel, cursorAndVersion.cursor, supportBundleSpec, preflightSpec, appSpec, kotsAppSpec, appTitle);
 
   const downstreams = await extractDownstreamNamesFromTarball(buffer);
   const clusters = await stores.clusterStore.listAllUsersClusters();
