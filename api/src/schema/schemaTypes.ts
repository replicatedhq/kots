import GitHubInstallation from "../github_installation/graphql/types";
import User from "../user/graphql/user_types";
import Cluster from "../cluster/graphql/cluster_types";
import Unfork from "../unfork/graphql/unfork_types";
import Feature from "../feature/graphql/feature_types";
import Init from "../init/graphql/init_types";
import Watch from "../watch/graphql/watch_types";
import ImageWatch from "../imagewatch/graphql/imagewatch_types";
import Update from "../update/graphql/update_types";
import Notification from "../notification/graphql/notification_types";
import Edit from "../edit/graphql/edit_types";
import Pending from "../pending/graphql/pending_types";
import HelmChart from "../helmchart/graphql/helmchart_types";
<<<<<<< HEAD
import TroubleshootTypes from "../troubleshoot/graphql/troubleshoot_types";
=======
import Troubleshoot from "../troubleshoot/graphql/troubleshoot_types";
>>>>>>> 856708a0

import { all as Mutation } from "./mutation";
import { Healthz, Query } from "./query";

export const SchemaDefinition = `
schema {
  query: Query
  mutation: Mutation
}
`;

export const ShipClusterSchemaTypes = [
  SchemaDefinition,
  Query,
  ...Mutation,
  Healthz,
  ...User,
  ...GitHubInstallation,
  ...Watch,
  ...Cluster,
  ...Feature,
  ...Notification,
  ...Init,
  ...Unfork,
  ...Update,
  ...ImageWatch,
  ...Edit,
  ...Pending,
  ...HelmChart,
<<<<<<< HEAD
  ...TroubleshootTypes,
=======
  ...Troubleshoot,
>>>>>>> 856708a0
];<|MERGE_RESOLUTION|>--- conflicted
+++ resolved
@@ -11,11 +11,7 @@
 import Edit from "../edit/graphql/edit_types";
 import Pending from "../pending/graphql/pending_types";
 import HelmChart from "../helmchart/graphql/helmchart_types";
-<<<<<<< HEAD
-import TroubleshootTypes from "../troubleshoot/graphql/troubleshoot_types";
-=======
 import Troubleshoot from "../troubleshoot/graphql/troubleshoot_types";
->>>>>>> 856708a0
 
 import { all as Mutation } from "./mutation";
 import { Healthz, Query } from "./query";
@@ -45,9 +41,5 @@
   ...Edit,
   ...Pending,
   ...HelmChart,
-<<<<<<< HEAD
-  ...TroubleshootTypes,
-=======
   ...Troubleshoot,
->>>>>>> 856708a0
 ];