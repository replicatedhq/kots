--- conflicted
+++ resolved
@@ -156,7 +156,6 @@
                   class="flex-column right-block alignItems--center justifyContent--center"
                 >
                   <script>
-<<<<<<< HEAD
                     if (["Safari", "Chrome", "Firefox"].includes(browserPlainText)) {
                       document.write(
                         '<img class="insecure-image m-auto" src="/assets/images/' +
@@ -164,13 +163,6 @@
                           '-insecure.png" />',
                       );
                     }
-=======
-                    document.write(
-                      '<img class="insecure-image m-auto" src="/assets/images/' +
-                        browserPlainText.toLowerCase().replace(" ", "") +
-                        '-insecure.png" />'
-                    );
->>>>>>> 5459238e
                   </script>
                 </div>
                 <div class="flex gap-2 cursor mb-4" id="verify-link">
