--- conflicted
+++ resolved
@@ -1,14 +1,8 @@
 # Generated file, do not modify.  This file is generated from a text file containing a list of images. The
 # most recent tag is interpolated from the source repository and used to generate a fully qualified image
 # name.
-<<<<<<< HEAD
 MINIO_TAG='0.20231220.010002-r1'
-RQLITE_TAG='8.17.0-r0'
-DEX_TAG='2.37.0-r12'
-=======
-MINIO_TAG='0.20231101.183725-r1'
 RQLITE_TAG='8.18.2-r0'
 DEX_TAG='2.38.0-r0'
->>>>>>> 98e957b2
 SCHEMAHERO_TAG='0.17.2'
 LVP_TAG='v0.6.0'