--- conflicted
+++ resolved
@@ -165,11 +165,7 @@
         GIT_COMMIT: ${{ github.sha }}
         GIT_TAG: ${{ github.ref_name }}
         SCOPE_DSN_PUBLIC: ""
-<<<<<<< HEAD
-      run: export $(cat .image.env | sed 's/#.*//g' | xargs) && make test build
-=======
-      run: export $(cat .image.env | sed 's/#.*//g' | xargs) && make test kotsadm kots
->>>>>>> 214244c4
+      run: export $(cat .image.env | sed 's/#.*//g' | xargs) && make test build kots
 
     - name: Upload Go API artifact
       uses: actions/upload-artifact@v2
