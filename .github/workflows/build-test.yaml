--- conflicted
+++ resolved
@@ -295,11 +295,7 @@
       matrix:
         k8s_version: [v1.20.14-k3s2,v1.21.8-k3s2,v1.22.5-k3s2]
     steps:
-<<<<<<< HEAD
-      - uses: syntastical/actions-k3s@fix-node-unavailable
-=======
       - uses: replicatedhq/action-k3s@main
->>>>>>> da937310
         id: k3s
         with:
           version: ${{ matrix.k8s_version }}
@@ -403,11 +399,7 @@
       matrix:
         k8s_version: [v1.20.14-k3s2,v1.21.8-k3s2,v1.22.5-k3s2]
     steps:
-<<<<<<< HEAD
-      - uses: syntastical/actions-k3s@fix-node-unavailable
-=======
       - uses: replicatedhq/action-k3s@main
->>>>>>> da937310
         id: k3s
         with:
           version: ${{ matrix.k8s_version }}
@@ -471,11 +463,7 @@
       matrix:
         k8s_version: [v1.20.14-k3s2,v1.21.8-k3s2,v1.22.5-k3s2]
     steps:
-<<<<<<< HEAD
-      - uses: syntastical/actions-k3s@fix-node-unavailable
-=======
       - uses: replicatedhq/action-k3s@main
->>>>>>> da937310
         id: k3s
         with:
           version: ${{ matrix.k8s_version }}
@@ -548,11 +536,7 @@
       matrix:
         k8s_version: [v1.20.14-k3s2,v1.21.8-k3s2,v1.22.5-k3s2]
     steps:
-<<<<<<< HEAD
-      - uses: syntastical/actions-k3s@fix-node-unavailable
-=======
       - uses: replicatedhq/action-k3s@main
->>>>>>> da937310
         id: k3s
         with:
           version: ${{ matrix.k8s_version }}
@@ -633,11 +617,7 @@
       matrix:
         k8s_version: [v1.20.14-k3s2,v1.21.8-k3s2,v1.22.5-k3s2]
     steps:
-<<<<<<< HEAD
-      - uses: syntastical/actions-k3s@fix-node-unavailable
-=======
       - uses: replicatedhq/action-k3s@main
->>>>>>> da937310
         id: k3s
         with:
           version: ${{ matrix.k8s_version }}
