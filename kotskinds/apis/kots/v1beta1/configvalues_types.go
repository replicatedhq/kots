/*
Copyright 2019 Replicated, Inc..

Licensed under the Apache License, Version 2.0 (the "License");
you may not use this file except in compliance with the License.
You may obtain a copy of the License at

    http://www.apache.org/licenses/LICENSE-2.0

Unless required by applicable law or agreed to in writing, software
distributed under the License is distributed on an "AS IS" BASIS,
WITHOUT WARRANTIES OR CONDITIONS OF ANY KIND, either express or implied.
See the License for the specific language governing permissions and
limitations under the License.
*/

package v1beta1

import (
	metav1 "k8s.io/apimachinery/pkg/apis/meta/v1"
)

type ConfigValue struct {
	Default        string `json:"default,omitempty"`
	Value          string `json:"value,omitempty"`
	Data           string `json:"data,omitempty"`
	ValuePlaintext string `json:"valuePlaintext,omitempty"`
	DataPlaintext  string `json:"dataPlaintext,omitempty"`
<<<<<<< HEAD
	RepeatableItem string `json:"repeatableItem,omitempty"`
=======
	Filename       string `json:"filename,omitempty"`
>>>>>>> 7455bd00
}

// ConfigValuesSpec defines the desired state of ConfigValue
type ConfigValuesSpec struct {
	Values map[string]ConfigValue `json:"values"`
}

// ConfigValuesStatus defines the observed state of ConfigValues
type ConfigValuesStatus struct {
}

// +genclient
// +k8s:deepcopy-gen:interfaces=k8s.io/apimachinery/pkg/runtime.Object
// App is the Schema for the app API
// +k8s:openapi-gen=true
// +kubebuilder:subresource:status
type ConfigValues struct {
	metav1.TypeMeta   `json:",inline"`
	metav1.ObjectMeta `json:"metadata,omitempty"`

	Spec   ConfigValuesSpec   `json:"spec,omitempty"`
	Status ConfigValuesStatus `json:"status,omitempty"`
}

// +k8s:deepcopy-gen:interfaces=k8s.io/apimachinery/pkg/runtime.Object

// ApConfigValuesListpList contains a list of ConfigValues
type ConfigValuesList struct {
	metav1.TypeMeta `json:",inline"`
	metav1.ListMeta `json:"metadata,omitempty"`
	Items           []ConfigValues `json:"items"`
}

func init() {
	SchemeBuilder.Register(&ConfigValues{}, &ConfigValuesList{})
}<|MERGE_RESOLUTION|>--- conflicted
+++ resolved
@@ -26,11 +26,8 @@
 	Data           string `json:"data,omitempty"`
 	ValuePlaintext string `json:"valuePlaintext,omitempty"`
 	DataPlaintext  string `json:"dataPlaintext,omitempty"`
-<<<<<<< HEAD
 	RepeatableItem string `json:"repeatableItem,omitempty"`
-=======
 	Filename       string `json:"filename,omitempty"`
->>>>>>> 7455bd00
 }
 
 // ConfigValuesSpec defines the desired state of ConfigValue
