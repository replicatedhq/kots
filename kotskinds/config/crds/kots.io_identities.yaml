--- conflicted
+++ resolved
@@ -71,13 +71,9 @@
                 type: string
               type: array
           required:
-<<<<<<< HEAD
-          - oidcRedirectUris
-=======
           - identityIssuerURL
           - oidcRedirectUris
           - requireIdentityProvider
->>>>>>> c1962020
           type: object
         status:
           description: IdentityStatus defines the observed state of Identity
