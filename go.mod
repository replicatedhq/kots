--- conflicted
+++ resolved
@@ -70,11 +70,7 @@
 	github.com/vmware-tanzu/velero v1.14.1
 	go.uber.org/multierr v1.11.0
 	go.uber.org/zap v1.27.0
-<<<<<<< HEAD
-	golang.org/x/crypto v0.29.0
-=======
 	golang.org/x/crypto v0.31.0
->>>>>>> 0b5c8e48
 	golang.org/x/oauth2 v0.23.0
 	golang.org/x/sync v0.10.0
 	google.golang.org/api v0.200.0
@@ -370,17 +366,10 @@
 	go.opentelemetry.io/otel/trace v1.31.0 // indirect
 	go.opentelemetry.io/proto/otlp v1.3.1 // indirect
 	golang.org/x/exp v0.0.0-20240719175910-8a7402abbf56 // indirect
-<<<<<<< HEAD
-	golang.org/x/mod v0.22.0 // indirect
-	golang.org/x/net v0.31.0 // indirect
-	golang.org/x/sys v0.28.0 // indirect
-	golang.org/x/term v0.26.0 // indirect
-=======
 	golang.org/x/mod v0.21.0 // indirect
 	golang.org/x/net v0.30.0 // indirect
 	golang.org/x/sys v0.28.0 // indirect
 	golang.org/x/term v0.27.0 // indirect
->>>>>>> 0b5c8e48
 	golang.org/x/text v0.21.0 // indirect
 	golang.org/x/time v0.7.0 // indirect
 	golang.org/x/tools v0.26.0 // indirect
