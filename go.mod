module github.com/replicatedhq/kots

go 1.24.6

require (
	cloud.google.com/go/storage v1.56.1
	github.com/Azure/azure-sdk-for-go v68.0.0+incompatible
	github.com/Azure/go-autorest/autorest v0.11.30
	github.com/Azure/go-autorest/autorest/adal v0.9.24
	github.com/Masterminds/semver v1.5.0
	github.com/Masterminds/semver/v3 v3.4.0
	github.com/Masterminds/sprig/v3 v3.3.0
	github.com/ahmetalpbalkan/go-cursor v0.0.0-20131010032410-8136607ea412
	github.com/aws/aws-sdk-go v1.55.8
	github.com/bitnami-labs/sealed-secrets v0.31.0
	github.com/blang/semver v3.5.1+incompatible
	github.com/containers/image/v5 v5.36.1
	github.com/coreos/go-oidc v2.4.0+incompatible
	github.com/distribution/distribution/v3 v3.0.0
	github.com/distribution/reference v0.6.0
	github.com/docker/go-units v0.5.0
	github.com/drone/envsubst/v2 v2.0.0-20210730161058-179042472c46
	github.com/fatih/color v1.18.0
	github.com/ghodss/yaml v1.0.0
	github.com/go-git/go-git/v5 v5.13.2
	github.com/go-logfmt/logfmt v0.6.0
	github.com/golang-jwt/jwt/v5 v5.3.0
	github.com/golang/mock v1.6.0
	github.com/google/go-github/v39 v39.2.0
	github.com/google/uuid v1.6.0
	github.com/gorilla/mux v1.8.1
	github.com/gorilla/websocket v1.5.4-0.20250319132907-e064f32e3674
	github.com/gosimple/slug v1.15.0
	github.com/hashicorp/go-cleanhttp v0.5.2
	github.com/hashicorp/go-retryablehttp v0.7.8
	github.com/heroku/docker-registry-client v0.0.0-20190909225348-afc9e1acc3d5
	github.com/lib/pq v1.10.9
	github.com/manifoldco/promptui v0.9.0
	github.com/mattn/go-isatty v0.0.20
	github.com/mholt/archives v0.1.3
	github.com/mikesmitty/edkey v0.0.0-20170222072505-3356ea4e686a
	github.com/mitchellh/hashstructure v1.1.0
	github.com/onsi/ginkgo/v2 v2.25.2
	github.com/onsi/gomega v1.38.2
	github.com/open-policy-agent/opa v1.7.1
	github.com/opencontainers/image-spec v1.1.1
	github.com/ory/dockertest/v3 v3.12.0
	github.com/otiai10/copy v1.14.1
	github.com/pact-foundation/pact-go v1.10.0
	github.com/phayes/freeport v0.0.0-20220201140144-74d24b5ae9f5
	github.com/pkg/errors v0.9.1
	github.com/pmezard/go-difflib v1.0.1-0.20181226105442-5d4384ee4fb2
	github.com/replicatedhq/embedded-cluster/kinds v1.15.1-0.20250729184643-f055e67a064d
	github.com/replicatedhq/kotskinds v0.0.0-20250813145521-a47bae9097bc
	github.com/replicatedhq/kurlkinds v1.5.0
	github.com/replicatedhq/troubleshoot v0.121.3
	github.com/replicatedhq/yaml/v3 v3.0.0-beta5-replicatedhq
	github.com/robfig/cron v1.2.0
	github.com/robfig/cron/v3 v3.0.1
	github.com/rqlite/gorqlite v0.0.0-20221028154453-256f31831ff3
	github.com/schemahero/schemahero v0.22.1
	github.com/segmentio/ksuid v1.0.4
	github.com/sergi/go-diff v1.4.0
	github.com/spf13/cobra v1.9.1
	github.com/spf13/pflag v1.0.7
	github.com/spf13/viper v1.20.1
	github.com/stretchr/testify v1.10.0
	github.com/tj/go-spin v1.1.0
	github.com/vmware-tanzu/velero v1.16.2
	go.uber.org/multierr v1.11.0
	go.uber.org/zap v1.27.0
	go.yaml.in/yaml/v2 v2.4.2
	go.yaml.in/yaml/v3 v3.0.4
	golang.org/x/crypto v0.41.0
	golang.org/x/oauth2 v0.30.0
	golang.org/x/sync v0.16.0
	google.golang.org/api v0.248.0
	gopkg.in/go-playground/assert.v1 v1.2.1
	gopkg.in/ini.v1 v1.67.0
<<<<<<< HEAD
	helm.sh/helm/v3 v3.18.5
=======
	gopkg.in/yaml.v2 v2.4.0
	gopkg.in/yaml.v3 v3.0.1
	helm.sh/helm/v3 v3.18.6
>>>>>>> 67a0c864
	k8s.io/api v0.33.4
	k8s.io/apimachinery v0.33.4
	k8s.io/cli-runtime v0.33.4
	k8s.io/client-go v0.33.4
	k8s.io/cluster-bootstrap v0.33.4
	k8s.io/helm v2.17.0+incompatible
	k8s.io/kubelet v0.33.4
	k8s.io/metrics v0.33.4
	k8s.io/utils v0.0.0-20241104100929-3ea5e8cea738
	oras.land/oras-go/v2 v2.6.0
	sigs.k8s.io/application v0.8.3
	sigs.k8s.io/controller-runtime v0.21.0
	sigs.k8s.io/kustomize/api v0.20.1
	sigs.k8s.io/kustomize/kyaml v0.20.1
	sigs.k8s.io/yaml v1.6.0
)

require (
	cloud.google.com/go v0.121.6 // indirect
	cloud.google.com/go/compute/metadata v0.8.0 // indirect
	cloud.google.com/go/iam v1.5.2 // indirect
	dario.cat/mergo v1.0.2 // indirect
	filippo.io/edwards25519 v1.1.0 // indirect
	github.com/AdaLogics/go-fuzz-headers v0.0.0-20240806141605-e8a1dd7889d6 // indirect
	github.com/Azure/go-ansiterm v0.0.0-20250102033503-faa5f7b0171c // indirect
	github.com/Azure/go-autorest v14.2.0+incompatible // indirect
	github.com/Azure/go-autorest/autorest/date v0.3.0 // indirect
	github.com/Azure/go-autorest/autorest/validation v0.3.1 // indirect
	github.com/Azure/go-autorest/logger v0.2.1 // indirect
	github.com/Azure/go-autorest/tracing v0.6.0 // indirect
	github.com/BurntSushi/toml v1.5.0 // indirect
	github.com/MakeNowJust/heredoc v1.0.0 // indirect
	github.com/Masterminds/goutils v1.1.1 // indirect
	github.com/Masterminds/sprig v2.22.0+incompatible // indirect
	github.com/Masterminds/squirrel v1.5.4 // indirect
	github.com/Microsoft/go-winio v0.6.2 // indirect
	github.com/Microsoft/hcsshim v0.13.0 // indirect
	github.com/Nvveen/Gotty v0.0.0-20120604004816-cd527374f1e5 // indirect
	github.com/ProtonMail/go-crypto v1.1.6 // indirect
	github.com/VividCortex/ewma v1.2.0 // indirect
	github.com/acarl005/stripansi v0.0.0-20180116102854-5a71ef0e047d // indirect
	github.com/agnivade/levenshtein v1.2.1 // indirect
	github.com/andybalholm/brotli v1.1.2-0.20250424173009-453214e765f3 // indirect
	github.com/apparentlymart/go-cidr v1.1.0 // indirect
	github.com/aws/aws-sdk-go-v2 v1.36.5 // indirect
	github.com/aws/aws-sdk-go-v2/config v1.29.17 // indirect
	github.com/aws/aws-sdk-go-v2/credentials v1.17.70 // indirect
	github.com/aws/aws-sdk-go-v2/feature/ec2/imds v1.16.32 // indirect
	github.com/aws/aws-sdk-go-v2/internal/configsources v1.3.36 // indirect
	github.com/aws/aws-sdk-go-v2/internal/endpoints/v2 v2.6.36 // indirect
	github.com/aws/aws-sdk-go-v2/internal/ini v1.8.3 // indirect
	github.com/aws/aws-sdk-go-v2/service/internal/accept-encoding v1.12.4 // indirect
	github.com/aws/aws-sdk-go-v2/service/internal/presigned-url v1.12.17 // indirect
	github.com/aws/aws-sdk-go-v2/service/ssm v1.59.3 // indirect
	github.com/aws/aws-sdk-go-v2/service/sso v1.25.5 // indirect
	github.com/aws/aws-sdk-go-v2/service/ssooidc v1.30.3 // indirect
	github.com/aws/aws-sdk-go-v2/service/sts v1.34.0 // indirect
	github.com/aws/smithy-go v1.22.4 // indirect
	github.com/beorn7/perks v1.0.1 // indirect
	github.com/bgentry/go-netrc v0.0.0-20140422174119-9fd32a8b3d3d // indirect
	github.com/blang/semver/v4 v4.0.0 // indirect
	github.com/bshuster-repo/logrus-logstash-hook v1.0.0 // indirect
	github.com/cenkalti/backoff/v4 v4.3.0 // indirect
	github.com/cespare/xxhash/v2 v2.3.0 // indirect
	github.com/chai2010/gettext-go v1.0.2 // indirect
	github.com/chzyer/readline v1.5.1 // indirect
	github.com/cloudflare/circl v1.6.1 // indirect
	github.com/containerd/cgroups/v3 v3.0.5 // indirect
	github.com/containerd/containerd v1.7.27 // indirect
	github.com/containerd/continuity v0.4.5 // indirect
	github.com/containerd/errdefs v1.0.0 // indirect
	github.com/containerd/log v0.1.0 // indirect
	github.com/containerd/stargz-snapshotter/estargz v0.16.3 // indirect
	github.com/containers/libtrust v0.0.0-20230121012942-c1716e8a8d01 // indirect
	github.com/containers/ocicrypt v1.2.1 // indirect
	github.com/coreos/go-systemd/v22 v22.5.0 // indirect
	github.com/cyberphone/json-canonicalization v0.0.0-20241213102144-19d51d7fe467 // indirect
	github.com/cyphar/filepath-securejoin v0.4.1 // indirect
	github.com/davecgh/go-spew v1.1.2-0.20180830191138-d8f796af33cc // indirect
	github.com/dgryski/go-rendezvous v0.0.0-20200823014737-9f7001d12a5f // indirect
	github.com/docker/cli v28.3.2+incompatible // indirect
	github.com/docker/distribution v2.8.3+incompatible // indirect
	github.com/docker/docker v28.3.3+incompatible // indirect
	github.com/docker/docker-credential-helpers v0.9.3 // indirect
	github.com/docker/go-connections v0.5.0 // indirect
	github.com/docker/go-events v0.0.0-20190806004212-e31b211e4f1c // indirect
	github.com/docker/go-metrics v0.0.1 // indirect
	github.com/docker/libtrust v0.0.0-20160708172513-aabc10ec26b7 // indirect
	github.com/dsnet/compress v0.0.2-0.20230904184137-39efe44ab707 // indirect
	github.com/emicklei/go-restful/v3 v3.12.1 // indirect
	github.com/emirpasic/gods v1.18.1 // indirect
	github.com/evanphx/json-patch v5.9.11+incompatible // indirect
	github.com/evanphx/json-patch/v5 v5.9.11 // indirect
	github.com/exponent-io/jsonpath v0.0.0-20210407135951-1de76d718b3f // indirect
	github.com/felixge/httpsnoop v1.0.4 // indirect
	github.com/fsnotify/fsnotify v1.9.0 // indirect
	github.com/go-errors/errors v1.4.2 // indirect
	github.com/go-git/gcfg v1.5.1-0.20230307220236-3a3c6141e376 // indirect
	github.com/go-git/go-billy/v5 v5.6.2 // indirect
	github.com/go-gorp/gorp/v3 v3.1.0 // indirect
	github.com/go-ini/ini v1.67.0 // indirect
	github.com/go-logr/logr v1.4.3 // indirect
	github.com/go-logr/stdr v1.2.2 // indirect
	github.com/go-ole/go-ole v1.3.0 // indirect
	github.com/go-openapi/jsonpointer v0.21.0 // indirect
	github.com/go-openapi/jsonreference v0.21.0 // indirect
	github.com/go-openapi/swag v0.23.1 // indirect
	github.com/go-redis/redis/v7 v7.4.1 // indirect
	github.com/go-sql-driver/mysql v1.9.3 // indirect
	github.com/gobwas/glob v0.2.3 // indirect
	github.com/gocql/gocql v1.7.0 // indirect
	github.com/godbus/dbus/v5 v5.1.0 // indirect
	github.com/gofrs/uuid v4.0.0+incompatible // indirect
	github.com/gogo/protobuf v1.3.2 // indirect
	github.com/golang-jwt/jwt/v4 v4.5.2 // indirect
	github.com/golang-sql/civil v0.0.0-20220223132316-b832511892a9 // indirect
	github.com/golang-sql/sqlexp v0.1.0 // indirect
	github.com/golang/groupcache v0.0.0-20241129210726-2c02b8208cf8 // indirect
	github.com/golang/protobuf v1.5.4 // indirect
	github.com/golang/snappy v0.0.4 // indirect
	github.com/google/btree v1.1.3 // indirect
	github.com/google/gnostic-models v0.6.9 // indirect
	github.com/google/go-cmp v0.7.0 // indirect
	github.com/google/go-containerregistry v0.20.3 // indirect
	github.com/google/go-intervals v0.0.2 // indirect
	github.com/google/go-querystring v1.1.0 // indirect
	github.com/google/gofuzz v1.2.0 // indirect
	github.com/google/pprof v0.0.0-20250403155104-27863c87afa6 // indirect
	github.com/google/s2a-go v0.1.9 // indirect
	github.com/google/shlex v0.0.0-20191202100458-e7afc7fbc510 // indirect
	github.com/googleapis/enterprise-certificate-proxy v0.3.6 // indirect
	github.com/googleapis/gax-go/v2 v2.15.0 // indirect
	github.com/gorilla/handlers v1.5.2 // indirect
	github.com/gosimple/unidecode v1.0.1 // indirect
	github.com/gosuri/uitable v0.0.4 // indirect
	github.com/grpc-ecosystem/grpc-gateway/v2 v2.27.1 // indirect
	github.com/hailocab/go-hostpool v0.0.0-20160125115350-e80d13ce29ed // indirect
	github.com/hashicorp/errwrap v1.1.0 // indirect
	github.com/hashicorp/go-getter v1.7.9 // indirect
	github.com/hashicorp/go-multierror v1.1.1 // indirect
	github.com/hashicorp/go-safetemp v1.0.0 // indirect
	github.com/hashicorp/go-version v1.7.0 // indirect
	github.com/hashicorp/golang-lru/arc/v2 v2.0.7 // indirect
	github.com/hashicorp/golang-lru/v2 v2.0.7 // indirect
	github.com/huandu/xstrings v1.5.0 // indirect
	github.com/imdario/mergo v0.3.16 // indirect
	github.com/inconshreveable/mousetrap v1.1.0 // indirect
	github.com/jackc/chunkreader/v2 v2.0.1 // indirect
	github.com/jackc/pgconn v1.14.3 // indirect
	github.com/jackc/pgio v1.0.0 // indirect
	github.com/jackc/pgpassfile v1.0.0 // indirect
	github.com/jackc/pgproto3/v2 v2.3.3 // indirect
	github.com/jackc/pgservicefile v0.0.0-20240606120523-5a60cdf6a761 // indirect
	github.com/jackc/pgtype v1.14.0 // indirect
	github.com/jackc/pgx/v4 v4.18.3 // indirect
	github.com/jackc/pgx/v5 v5.7.5 // indirect
	github.com/jbenet/go-context v0.0.0-20150711004518-d14ea06fba99 // indirect
	github.com/jmespath/go-jmespath v0.4.1-0.20220621161143-b0104c826a24 // indirect
	github.com/jmoiron/sqlx v1.4.0 // indirect
	github.com/josharian/intern v1.0.0 // indirect
	github.com/json-iterator/go v1.1.12 // indirect
	github.com/k0sproject/k0s v1.31.12-0.20250721135121-4b887bc48ed8 // indirect
	github.com/kevinburke/ssh_config v1.2.0 // indirect
	github.com/klauspost/compress v1.18.0 // indirect
	github.com/klauspost/pgzip v1.2.6
	github.com/lann/builder v0.0.0-20180802200727-47ae307949d0 // indirect
	github.com/lann/ps v0.0.0-20150810152359-62de8c46ede0 // indirect
	github.com/letsencrypt/boulder v0.0.0-20240620165639-de9c06129bec // indirect
	github.com/liggitt/tabwriter v0.0.0-20181228230101-89fcab3d43de // indirect
	github.com/longhorn/go-iscsi-helper v0.0.0-20210330030558-49a327fb024e // indirect
	github.com/lufia/plan9stats v0.0.0-20211012122336-39d0f177ccd0 // indirect
	github.com/mailru/easyjson v0.9.0 // indirect
	github.com/mattn/go-colorable v0.1.14 // indirect
	github.com/mattn/go-runewidth v0.0.16 // indirect
	github.com/mattn/go-sqlite3 v2.0.3+incompatible
	github.com/microsoft/go-mssqldb v1.9.2 // indirect
	github.com/miekg/pkcs11 v1.1.1 // indirect
	github.com/mistifyio/go-zfs/v3 v3.0.1 // indirect
	github.com/mitchellh/copystructure v1.2.0 // indirect
	github.com/mitchellh/go-homedir v1.1.0 // indirect
	github.com/mitchellh/go-wordwrap v1.0.1 // indirect
	github.com/mitchellh/reflectwalk v1.0.2 // indirect
	github.com/mkmik/multierror v0.4.0 // indirect
	github.com/moby/locker v1.0.1 // indirect
	github.com/moby/spdystream v0.5.0 // indirect
	github.com/moby/sys/mountinfo v0.7.2 // indirect
	github.com/moby/sys/user v0.4.0 // indirect
	github.com/moby/term v0.5.2 // indirect
	github.com/modern-go/concurrent v0.0.0-20180306012644-bacd9c7ef1dd // indirect
	github.com/modern-go/reflect2 v1.0.2 // indirect
	github.com/monochromegane/go-gitignore v0.0.0-20200626010858-205db1a8cc00 // indirect
	github.com/munnerz/goautoneg v0.0.0-20191010083416-a7dc8b61c822 // indirect
	github.com/mxk/go-flowrate v0.0.0-20140419014527-cca7078d478f // indirect
	github.com/nsf/termbox-go v0.0.0-20190121233118-02980233997d // indirect
	github.com/opencontainers/go-digest v1.0.0 // indirect
	github.com/opencontainers/runc v1.2.3 // indirect
	github.com/opencontainers/runtime-spec v1.2.1 // indirect
	github.com/opencontainers/selinux v1.12.0 // indirect
	github.com/pelletier/go-toml/v2 v2.2.4 // indirect
	github.com/peterbourgon/diskv v2.0.1+incompatible // indirect
	github.com/pierrec/lz4/v4 v4.1.21 // indirect
	github.com/pjbgf/sha1cd v0.3.2 // indirect
	github.com/power-devops/perfstat v0.0.0-20210106213030-5aafc221ea8c // indirect
	github.com/pquerna/cachecontrol v0.1.0 // indirect
	github.com/proglottis/gpgme v0.1.4 // indirect
	github.com/prometheus/client_golang v1.23.0 // indirect
	github.com/prometheus/client_model v0.6.2 // indirect
	github.com/prometheus/common v0.65.0 // indirect
	github.com/prometheus/procfs v0.16.1 // indirect
	github.com/rcrowley/go-metrics v0.0.0-20201227073835-cf1acfcdf475 // indirect
	github.com/redis/go-redis/extra/rediscmd/v9 v9.0.5 // indirect
	github.com/redis/go-redis/extra/redisotel/v9 v9.0.5 // indirect
	github.com/redis/go-redis/v9 v9.7.3 // indirect
	github.com/replicatedhq/termui/v3 v3.1.1-0.20200811145416-f40076d26851 // indirect
	github.com/rivo/uniseg v0.4.7 // indirect
	github.com/rubenv/sql-migrate v1.8.0 // indirect
	github.com/russross/blackfriday/v2 v2.1.0 // indirect
	github.com/sagikazarmark/locafero v0.7.0 // indirect
	github.com/secure-systems-lab/go-securesystemslib v0.9.0 // indirect
	github.com/sigstore/fulcio v1.6.6 // indirect
	github.com/sigstore/sigstore v1.9.5 // indirect
	github.com/sirupsen/logrus v1.9.3 // indirect
	github.com/skeema/knownhosts v1.3.0 // indirect
	github.com/sourcegraph/conc v0.3.0 // indirect
	github.com/spf13/afero v1.12.0 // indirect
	github.com/spf13/cast v1.7.1 // indirect
	github.com/stefanberger/go-pkcs11uri v0.0.0-20230803200340-78284954bff6 // indirect
	github.com/subosito/gotenv v1.6.0 // indirect
	github.com/sylabs/sif/v2 v2.21.1 // indirect
	github.com/titanous/rocacheck v0.0.0-20171023193734-afe73141d399 // indirect
	github.com/tklauser/go-sysconf v0.3.15 // indirect
	github.com/tklauser/numcpus v0.10.0 // indirect
	github.com/ulikunitz/xz v0.5.14 // indirect
	github.com/vbatts/tar-split v0.12.1 // indirect
	github.com/vbauerster/mpb/v8 v8.10.2 // indirect
	github.com/xanzy/ssh-agent v0.3.3 // indirect
	github.com/xeipuuv/gojsonpointer v0.0.0-20190905194746-02993c407bfb // indirect
	github.com/xeipuuv/gojsonreference v0.0.0-20180127040603-bd5ef7bd5415 // indirect
	github.com/xeipuuv/gojsonschema v1.2.0 // indirect
	github.com/xlab/treeprint v1.2.0 // indirect
	github.com/xo/dburl v0.23.8 // indirect
	github.com/yashtewari/glob-intersection v0.2.0 // indirect
	github.com/yusufpapurcu/wmi v1.2.4 // indirect
	go.opencensus.io v0.24.0 // indirect
	go.opentelemetry.io/contrib/exporters/autoexport v0.57.0 // indirect
	go.opentelemetry.io/contrib/instrumentation/google.golang.org/grpc/otelgrpc v0.61.0 // indirect
	go.opentelemetry.io/contrib/instrumentation/net/http/otelhttp v0.62.0 // indirect
	go.opentelemetry.io/otel v1.37.0 // indirect
	go.opentelemetry.io/otel/exporters/otlp/otlpmetric/otlpmetricgrpc v1.32.0 // indirect
	go.opentelemetry.io/otel/exporters/otlp/otlpmetric/otlpmetrichttp v1.32.0 // indirect
	go.opentelemetry.io/otel/exporters/otlp/otlptrace v1.37.0 // indirect
	go.opentelemetry.io/otel/exporters/otlp/otlptrace/otlptracegrpc v1.37.0 // indirect
	go.opentelemetry.io/otel/exporters/otlp/otlptrace/otlptracehttp v1.37.0 // indirect
	go.opentelemetry.io/otel/exporters/prometheus v0.54.0 // indirect
	go.opentelemetry.io/otel/exporters/stdout/stdoutmetric v1.36.0 // indirect
	go.opentelemetry.io/otel/exporters/stdout/stdouttrace v1.32.0 // indirect
	go.opentelemetry.io/otel/metric v1.37.0 // indirect
	go.opentelemetry.io/otel/sdk v1.37.0 // indirect
	go.opentelemetry.io/otel/sdk/metric v1.37.0 // indirect
	go.opentelemetry.io/otel/trace v1.37.0 // indirect
	go.opentelemetry.io/proto/otlp v1.7.0 // indirect
	golang.org/x/mod v0.27.0 // indirect
	golang.org/x/net v0.43.0 // indirect
	golang.org/x/sys v0.35.0 // indirect
	golang.org/x/term v0.34.0 // indirect
	golang.org/x/text v0.28.0 // indirect
	golang.org/x/time v0.12.0 // indirect
	golang.org/x/tools v0.36.0 // indirect
	google.golang.org/genproto v0.0.0-20250603155806-513f23925822 // indirect
	google.golang.org/genproto/googleapis/api v0.0.0-20250818200422-3122310a409c // indirect
	google.golang.org/genproto/googleapis/rpc v0.0.0-20250818200422-3122310a409c // indirect
	google.golang.org/grpc v1.74.2 // indirect
	google.golang.org/protobuf v1.36.7 // indirect
	gopkg.in/inf.v0 v0.9.1 // indirect
	gopkg.in/warnings.v0 v0.1.2 // indirect
	k8s.io/apiextensions-apiserver v0.33.4 // indirect
	k8s.io/apiserver v0.33.4 // indirect
	k8s.io/component-base v0.33.4 // indirect
	k8s.io/klog/v2 v2.130.1 // indirect
	k8s.io/kube-openapi v0.0.0-20250318190949-c8a335a9a2ff // indirect
	k8s.io/kubectl v0.33.3 // indirect
	oras.land/oras-go v1.2.6 // indirect
	periph.io/x/host/v3 v3.8.5 // indirect
	sigs.k8s.io/json v0.0.0-20241010143419-9aa6b5e7a4b3 // indirect
	sigs.k8s.io/structured-merge-diff/v4 v4.6.0 // indirect
)

require (
	cel.dev/expr v0.24.0 // indirect
	cloud.google.com/go/auth v0.16.5 // indirect
	cloud.google.com/go/auth/oauth2adapt v0.2.8 // indirect
	cloud.google.com/go/monitoring v1.24.2 // indirect
	github.com/Azure/go-autorest/autorest/to v0.4.0 // indirect
	github.com/GoogleCloudPlatform/opentelemetry-operations-go/detectors/gcp v1.27.0 // indirect
	github.com/GoogleCloudPlatform/opentelemetry-operations-go/exporter/metric v0.53.0 // indirect
	github.com/GoogleCloudPlatform/opentelemetry-operations-go/internal/resourcemapping v0.53.0 // indirect
	github.com/STARRY-S/zip v0.2.1 // indirect
	github.com/asaskevich/govalidator v0.0.0-20230301143203-a9d515a09cc2 // indirect
	github.com/bodgit/plumbing v1.3.0 // indirect
	github.com/bodgit/sevenzip v1.6.0 // indirect
	github.com/bodgit/windows v1.0.1 // indirect
	github.com/c9s/goprocinfo v0.0.0-20190309065803-0b2ad9ac246b // indirect
	github.com/casbin/govaluate v1.9.0 // indirect
	github.com/cenkalti/backoff/v5 v5.0.2 // indirect
	github.com/cilium/ebpf v0.19.0 // indirect
	github.com/cncf/xds/go v0.0.0-20250501225837-2ac532fd4443 // indirect
	github.com/containerd/errdefs/pkg v0.3.0 // indirect
	github.com/containerd/platforms v1.0.0-rc.1 // indirect
	github.com/containerd/typeurl/v2 v2.2.3 // indirect
	github.com/containers/storage v1.59.1 // indirect
	github.com/creack/pty v1.1.24 // indirect
	github.com/dnaeon/go-vcr v1.2.0 // indirect
	github.com/ebitengine/purego v0.8.4 // indirect
	github.com/envoyproxy/go-control-plane/envoy v1.32.4 // indirect
	github.com/envoyproxy/protoc-gen-validate v1.2.1 // indirect
	github.com/fxamacker/cbor/v2 v2.7.0 // indirect
	github.com/go-jose/go-jose/v4 v4.0.5 // indirect
	github.com/go-logr/zapr v1.3.0 // indirect
	github.com/go-task/slim-sprig/v3 v3.0.0 // indirect
	github.com/go-viper/mapstructure/v2 v2.4.0 // indirect
	github.com/gregjones/httpcache v0.0.0-20190611155906-901d90724c79 // indirect
	github.com/hashicorp/logutils v1.0.0 // indirect
	github.com/k0sproject/dig v0.4.0 // indirect
	github.com/kubernetes-csi/external-snapshotter/client/v7 v7.0.0 // indirect
	github.com/mdlayher/socket v0.5.1 // indirect
	github.com/miekg/dns v1.1.68 // indirect
	github.com/mikelolasagasti/xz v1.0.1 // indirect
	github.com/minio/minlz v1.0.0 // indirect
	github.com/moby/docker-image-spec v1.3.1 // indirect
	github.com/moby/sys/capability v0.4.0 // indirect
	github.com/moby/sys/sequential v0.6.0 // indirect
	github.com/nwaples/rardecode/v2 v2.1.0 // indirect
	github.com/onsi/ginkgo v1.16.5 // indirect
	github.com/otiai10/mint v1.6.3 // indirect
	github.com/planetscale/vtprotobuf v0.6.1-0.20240319094008-0393e58bdf10 // indirect
	github.com/santhosh-tekuri/jsonschema/v6 v6.0.2 // indirect
	github.com/shirou/gopsutil/v4 v4.25.7 // indirect
	github.com/shopspring/decimal v1.4.0 // indirect
	github.com/sigstore/protobuf-specs v0.4.1 // indirect
	github.com/smallstep/pkcs7 v0.1.1 // indirect
	github.com/sorairolake/lzip-go v0.3.5 // indirect
	github.com/spiffe/go-spiffe/v2 v2.5.0 // indirect
	github.com/tchap/go-patricia/v2 v2.3.3 // indirect
	github.com/vektah/gqlparser/v2 v2.5.30 // indirect
	github.com/vishvananda/netlink v1.3.1 // indirect
	github.com/vishvananda/netns v0.0.5 // indirect
	github.com/x448/float16 v0.8.4 // indirect
	github.com/zeebo/errs v1.4.0 // indirect
	go.opentelemetry.io/auto/sdk v1.1.0 // indirect
	go.opentelemetry.io/contrib/bridges/prometheus v0.57.0 // indirect
	go.opentelemetry.io/contrib/detectors/gcp v1.36.0 // indirect
	go.opentelemetry.io/otel/exporters/otlp/otlplog/otlploggrpc v0.8.0 // indirect
	go.opentelemetry.io/otel/exporters/otlp/otlplog/otlploghttp v0.8.0 // indirect
	go.opentelemetry.io/otel/exporters/stdout/stdoutlog v0.8.0 // indirect
	go.opentelemetry.io/otel/log v0.8.0 // indirect
	go.opentelemetry.io/otel/sdk/log v0.8.0 // indirect
	go.uber.org/automaxprocs v1.6.0 // indirect
<<<<<<< HEAD
=======
	go.yaml.in/yaml/v2 v2.4.2 // indirect
	go.yaml.in/yaml/v3 v3.0.4 // indirect
>>>>>>> 67a0c864
	go4.org v0.0.0-20230225012048-214862532bf5 // indirect
	gopkg.in/evanphx/json-patch.v4 v4.12.0 // indirect
	gopkg.in/go-jose/go-jose.v2 v2.6.3 // indirect
	gopkg.in/yaml.v2 v2.4.0 // indirect
	gopkg.in/yaml.v3 v3.0.1 // indirect
	sigs.k8s.io/randfill v1.0.0 // indirect
)

replace go.opentelemetry.io/otel/sdk => go.opentelemetry.io/otel/sdk v1.36.0<|MERGE_RESOLUTION|>--- conflicted
+++ resolved
@@ -77,13 +77,7 @@
 	google.golang.org/api v0.248.0
 	gopkg.in/go-playground/assert.v1 v1.2.1
 	gopkg.in/ini.v1 v1.67.0
-<<<<<<< HEAD
-	helm.sh/helm/v3 v3.18.5
-=======
-	gopkg.in/yaml.v2 v2.4.0
-	gopkg.in/yaml.v3 v3.0.1
 	helm.sh/helm/v3 v3.18.6
->>>>>>> 67a0c864
 	k8s.io/api v0.33.4
 	k8s.io/apimachinery v0.33.4
 	k8s.io/cli-runtime v0.33.4
@@ -441,11 +435,6 @@
 	go.opentelemetry.io/otel/log v0.8.0 // indirect
 	go.opentelemetry.io/otel/sdk/log v0.8.0 // indirect
 	go.uber.org/automaxprocs v1.6.0 // indirect
-<<<<<<< HEAD
-=======
-	go.yaml.in/yaml/v2 v2.4.2 // indirect
-	go.yaml.in/yaml/v3 v3.0.4 // indirect
->>>>>>> 67a0c864
 	go4.org v0.0.0-20230225012048-214862532bf5 // indirect
 	gopkg.in/evanphx/json-patch.v4 v4.12.0 // indirect
 	gopkg.in/go-jose/go-jose.v2 v2.6.3 // indirect
