--- conflicted
+++ resolved
@@ -365,17 +365,10 @@
 	go.opentelemetry.io/proto/otlp v1.3.1 // indirect
 	go.starlark.net v0.0.0-20230525235612-a134d8f9ddca // indirect
 	golang.org/x/exp v0.0.0-20240719175910-8a7402abbf56 // indirect
-<<<<<<< HEAD
-	golang.org/x/mod v0.21.0 // indirect
-	golang.org/x/net v0.29.0 // indirect
-	golang.org/x/sys v0.25.0 // indirect
-	golang.org/x/term v0.24.0 // indirect
-=======
 	golang.org/x/mod v0.20.0 // indirect
 	golang.org/x/net v0.28.0 // indirect
 	golang.org/x/sys v0.25.0 // indirect
 	golang.org/x/term v0.23.0 // indirect
->>>>>>> 09f57897
 	golang.org/x/text v0.18.0 // indirect
 	golang.org/x/time v0.5.0 // indirect
 	golang.org/x/tools v0.24.0 // indirect
